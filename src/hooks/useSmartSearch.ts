// src/hooks/useSmartSearch.ts
import { useCallback, useEffect, useMemo, useRef, useState } from 'react';
import { supabase } from '@/integrations/supabase/client';

export type SearchFilters = {
  category?: string | null;
  dateFrom?: string | null; // ISO string
  dateTo?: string | null;   // ISO string
  city?: string | null;
  near?: {
    lat: number;
    lng: number;
    radiusKm?: number | null;
  } | null;
  onlyEvents?: boolean;
  location?: string | null; // Location/city filter
};

export type SearchRow = {
  item_type: 'event' | 'post';
  item_id: string;                  // event_id for events, post_id for posts
  parent_event_id?: string | null;  // populated when item_type === 'post'
  title: string;
  description: string;
  content: string;
  category: string | null;
  created_at: string;
  cover_image_url: string | null;
  organizer_name: string | null;
  location: string | null;
  start_at: string | null;
  visibility: 'public' | 'unlisted' | 'private';
};

function toYMD(dateISO?: string | null): string | null {
  if (!dateISO) return null;
  try {
    const d = new Date(dateISO);
    if (Number.isNaN(d.getTime())) return null;
    return d.toISOString().split('T')[0]; // YYYY-MM-DD
  } catch {
    return null;
  }
}

type UseSmartSearchOptions = {
  initialQuery?: string;
  initialFilters?: SearchFilters;
  pageSize?: number;
  debounceMs?: number;
  minimumQueryLength?: number;
};

type CacheEntry = {
  rows: SearchRow[];
  hasMore: boolean;
  fetchedAt: number;
};

const DEFAULT_OPTIONS: Required<Omit<UseSmartSearchOptions, 'initialQuery' | 'initialFilters'>> = {
  pageSize: 20,
  debounceMs: 220,
  minimumQueryLength: 0,
};

export function useSmartSearch(options: string | UseSmartSearchOptions = '') {
  const opts: UseSmartSearchOptions = typeof options === 'string' ? { initialQuery: options } : options;
  const { initialQuery = '', initialFilters = {}, pageSize, debounceMs, minimumQueryLength } = {
    initialQuery: opts.initialQuery ?? '',
    initialFilters: opts.initialFilters ?? {},
    ...DEFAULT_OPTIONS,
    pageSize: opts.pageSize ?? DEFAULT_OPTIONS.pageSize,
    debounceMs: opts.debounceMs ?? DEFAULT_OPTIONS.debounceMs,
    minimumQueryLength: opts.minimumQueryLength ?? DEFAULT_OPTIONS.minimumQueryLength,
  };

  const [qState, setQState] = useState(initialQuery);
  const [filtersState, setFiltersState] = useState<SearchFilters>(initialFilters);
  const [results, setResults] = useState<SearchRow[]>([]);
  const [loading, setLoading] = useState(false);
  const [error, setError] = useState<unknown>(null);
  const [page, setPage] = useState(0);
  const [hasMore, setHasMore] = useState(false);
  const [totalFetched, setTotalFetched] = useState(0);
  const [lastUpdatedAt, setLastUpdatedAt] = useState<number | null>(null);
  const [isStale, setIsStale] = useState(false);

  const cacheRef = useRef<Map<string, CacheEntry>>(new Map());
  const pageRef = useRef(0);

  // debounce control
  const debounceRef = useRef<number | null>(null);

  // request versioning (drops stale responses)
  const reqVersion = useRef(0);
  const lastQueryKeyRef = useRef<string>('');

  const debouncedQ = useMemo(() => qState.trim(), [qState]);
<<<<<<< HEAD
  const normalizedFilters = useMemo(() => {
    const nearRaw = filtersState.near;
    let nearNormalized: SearchFilters['near'] = null;

    if (nearRaw) {
      const lat = Number(nearRaw.lat);
      const lng = Number(nearRaw.lng);
      const radiusValue =
        nearRaw.radiusKm === undefined || nearRaw.radiusKm === null
          ? null
          : Number(nearRaw.radiusKm);

      if (Number.isFinite(lat) && Number.isFinite(lng)) {
        nearNormalized = {
          lat,
          lng,
          radiusKm: radiusValue !== null && Number.isFinite(radiusValue) ? radiusValue : null,
        };
      }
    }

    return {
      category: filtersState.category ?? null,
      dateFrom: filtersState.dateFrom ?? null,
      dateTo: filtersState.dateTo ?? null,
      city: filtersState.city ?? null,
      near: nearNormalized,
      onlyEvents: filtersState.onlyEvents ?? false,
    };
  }, [filtersState]);
=======
  const normalizedFilters = useMemo(() => ({
    category: filtersState.category ?? null,
    dateFrom: filtersState.dateFrom ?? null,
    dateTo: filtersState.dateTo ?? null,
    onlyEvents: filtersState.onlyEvents ?? false,
    location: filtersState.location ?? null,
  }), [filtersState]);
>>>>>>> 6eca7560

  const filtersKey = useMemo(() => JSON.stringify(normalizedFilters), [normalizedFilters]);
  const queryKey = useMemo(
    () => JSON.stringify({ q: debouncedQ, filters: normalizedFilters }),
    [debouncedQ, normalizedFilters]
  );

  const setQ = useCallback(
    (next: string | ((prev: string) => string)) => {
      setQState(prev => {
        const resolved = typeof next === 'function' ? next(prev) : next;
        if (resolved !== prev) {
          setIsStale(true);
        }
        return resolved;
      });
    },
    []
  );

  const setFilters = useCallback(
    (next: SearchFilters | ((prev: SearchFilters) => SearchFilters)) => {
      setFiltersState(prev => {
        const resolved = typeof next === 'function' ? next(prev) : next;
        const prevKey = JSON.stringify(prev ?? {});
        const nextKey = JSON.stringify(resolved ?? {});
        if (prevKey !== nextKey) {
          setIsStale(true);
        }
        return { ...resolved };
      });
    },
    []
  );

  const clearFilters = useCallback(() => {
    setFilters(() => ({}));
  }, [setFilters]);

  const mergeAndDedupe = useCallback((prev: SearchRow[], incoming: SearchRow[]) => {
    if (!incoming.length) return prev;
    const map = new Map<string, SearchRow>();
    for (const row of prev) {
      map.set(`${row.item_type}:${row.item_id}`, row);
    }
    for (const row of incoming) {
      map.set(`${row.item_type}:${row.item_id}`, row);
    }
    return Array.from(map.values());
  }, []);

  const executeSearch = useCallback(
    async (reset: boolean, pageOverride?: number) => {
      const targetPage = pageOverride ?? (reset ? 0 : pageRef.current);
      const myVersion = ++reqVersion.current;

      if (reset) {
        pageRef.current = 0;
        setPage(0);
        setTotalFetched(0);
      }

      const trimmedQ = debouncedQ;
      const tooShort = trimmedQ.length < minimumQueryLength;

      if (reset) {
        const cached = cacheRef.current.get(queryKey);
        if (cached) {
          setResults(cached.rows);
          setHasMore(cached.hasMore);
          setTotalFetched(cached.rows.length);
          setLastUpdatedAt(cached.fetchedAt);
          setIsStale(true);
        } else {
          setResults([]);
        }
      }

      if (tooShort && !normalizedFilters.category && !normalizedFilters.dateFrom && !normalizedFilters.dateTo && !normalizedFilters.location) {
        setLoading(false);
        setError(null);
        setHasMore(false);
        setIsStale(false);
        if (reset) {
          cacheRef.current.delete(queryKey);
          setResults([]);
          setTotalFetched(0);
          setLastUpdatedAt(null);
        }
        return;
      }

      setLoading(true);
      setError(null);

      try {
        const { data: auth } = await supabase.auth.getUser();
        const userId = auth?.user?.id ?? null;

        const p_date_from = toYMD(normalizedFilters.dateFrom);
        const p_date_to = toYMD(normalizedFilters.dateTo);

        const { data, error } = await supabase.rpc('search_all', {
          p_user: userId,
          p_q: trimmedQ || null,
          p_category: normalizedFilters.category,
          p_date_from,
          p_date_to,
          p_only_events: !!normalizedFilters.onlyEvents,
          p_limit: pageSize,
          p_offset: targetPage * pageSize,
          p_location: normalizedFilters.location,
        });

        if (error) throw error;
        if (myVersion !== reqVersion.current) return; // stale response, ignore

        const rows = (data ?? []) as SearchRow[];
        setResults(prev => (reset ? rows : mergeAndDedupe(prev, rows)));
        setHasMore(rows.length === pageSize);
        setTotalFetched(prev => (reset ? rows.length : prev + rows.length));
        setLastUpdatedAt(Date.now());
        setIsStale(false);

        cacheRef.current.set(queryKey, {
          rows: reset ? rows : mergeAndDedupe(cacheRef.current.get(queryKey)?.rows ?? [], rows),
          hasMore: rows.length === pageSize,
          fetchedAt: Date.now(),
        });

        pageRef.current = targetPage;
        if (!reset) setPage(targetPage);
        lastQueryKeyRef.current = queryKey;
      } catch (e) {
        if (myVersion !== reqVersion.current) return;
        console.error('Search failed:', e);
        setError(e);
        setIsStale(false);
      } finally {
        if (myVersion === reqVersion.current) {
          setLoading(false);
        }
      }
    },
    [debouncedQ, minimumQueryLength, normalizedFilters, pageSize, queryKey, mergeAndDedupe]
  );

  // trigger search when query/filters change (debounced)
  useEffect(() => {
    if (lastQueryKeyRef.current === queryKey && !isStale) return;
    if (debounceRef.current) window.clearTimeout(debounceRef.current);
    debounceRef.current = window.setTimeout(() => {
      void executeSearch(true);
    }, debounceMs);
    return () => {
      if (debounceRef.current) window.clearTimeout(debounceRef.current);
    };
  }, [queryKey, debounceMs, executeSearch, isStale]);

  // paging
  const loadMore = useCallback(() => {
    if (loading || !hasMore) return;
    const nextPage = pageRef.current + 1;
    pageRef.current = nextPage;
    setPage(nextPage);
  }, [loading, hasMore]);

  useEffect(() => {
    if (page === 0) return;
    void executeSearch(false, page);
  }, [page, executeSearch]);

  const retry = useCallback(() => {
    void executeSearch(true, 0);
  }, [executeSearch]);

  const isInitialLoading = loading && results.length === 0;
  const isEmpty = !loading && results.length === 0;

  return {
    q: qState,
    setQ,
    filters: filtersState,
    setFilters,
    clearFilters,
    results,
    loading,
    isInitialLoading,
    isEmpty,
    error,
    loadMore,
    pageSize,
    page,
    hasMore,
    totalFetched,
    lastUpdatedAt,
    retry,
    isStale,
    minimumQueryLength,
    filtersKey,
  };
}<|MERGE_RESOLUTION|>--- conflicted
+++ resolved
@@ -96,38 +96,6 @@
   const lastQueryKeyRef = useRef<string>('');
 
   const debouncedQ = useMemo(() => qState.trim(), [qState]);
-<<<<<<< HEAD
-  const normalizedFilters = useMemo(() => {
-    const nearRaw = filtersState.near;
-    let nearNormalized: SearchFilters['near'] = null;
-
-    if (nearRaw) {
-      const lat = Number(nearRaw.lat);
-      const lng = Number(nearRaw.lng);
-      const radiusValue =
-        nearRaw.radiusKm === undefined || nearRaw.radiusKm === null
-          ? null
-          : Number(nearRaw.radiusKm);
-
-      if (Number.isFinite(lat) && Number.isFinite(lng)) {
-        nearNormalized = {
-          lat,
-          lng,
-          radiusKm: radiusValue !== null && Number.isFinite(radiusValue) ? radiusValue : null,
-        };
-      }
-    }
-
-    return {
-      category: filtersState.category ?? null,
-      dateFrom: filtersState.dateFrom ?? null,
-      dateTo: filtersState.dateTo ?? null,
-      city: filtersState.city ?? null,
-      near: nearNormalized,
-      onlyEvents: filtersState.onlyEvents ?? false,
-    };
-  }, [filtersState]);
-=======
   const normalizedFilters = useMemo(() => ({
     category: filtersState.category ?? null,
     dateFrom: filtersState.dateFrom ?? null,
@@ -135,7 +103,6 @@
     onlyEvents: filtersState.onlyEvents ?? false,
     location: filtersState.location ?? null,
   }), [filtersState]);
->>>>>>> 6eca7560
 
   const filtersKey = useMemo(() => JSON.stringify(normalizedFilters), [normalizedFilters]);
   const queryKey = useMemo(
