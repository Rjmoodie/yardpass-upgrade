import { useInfiniteQuery, useQueryClient } from '@tanstack/react-query';
import { supabase } from '@/integrations/supabase/client';
import type { FeedCursor, FeedItem, FeedPage } from './unifiedFeedTypes';

async function fetchPage(cursor: FeedCursor | undefined, limit: number, accessToken: string | null): Promise<FeedPage> {
<<<<<<< HEAD
  const res = await fetch('/functions/v1/home-feed', {
    method: 'POST',
    headers: {
      'Content-Type': 'application/json',
      ...(accessToken ? { Authorization: `Bearer ${accessToken}` } : {}),
    },
    credentials: 'include',
    body: JSON.stringify({
=======
  const { data, error } = await supabase.functions.invoke('home-feed', {
    body: {
>>>>>>> 85684ba5
      limit,
      cursor: cursor
        ? {
            ts: cursor.cursorTs,
            id: cursor.cursorId,
            score: cursor.cursorScore ?? null,
          }
        : null,
<<<<<<< HEAD
    }),
  });

  if (!res.ok) {
    const text = await res.text().catch(() => '');
    throw new Error(`home-feed failed: ${res.status} ${text}`);
  }

  return res.json();
=======
    },
  });

  if (error) {
    throw new Error(`home-feed failed: ${error.message}`);
  }

  return data;
>>>>>>> 85684ba5
}

export function useUnifiedFeedInfinite(limit = 30) {
  const qc = useQueryClient();

  const query = useInfiniteQuery<FeedPage, Error>({
    queryKey: ['unifiedFeed', { limit }],
    initialPageParam: undefined,
    queryFn: async ({ pageParam }) => {
      const { data: { session } } = await supabase.auth.getSession();
      const cursor = pageParam as FeedCursor | undefined;
      return fetchPage(cursor, limit, session?.access_token ?? null);
    },
    getNextPageParam: (lastPage) => lastPage.nextCursor ?? undefined,
    staleTime: 15_000,
  });

  const items = query.data?.pages.flatMap((p) => p.items) ?? [];

  function applyEngagementDelta(postId: string, delta: Partial<Record<'like_count' | 'comment_count', number>>) {
    qc.setQueryData(['unifiedFeed', { limit }], (oldData: any) => {
      if (!oldData) return oldData;

      const pages = oldData.pages.map((page: FeedPage) => {
        const updatedItems = page.items.map((item) => {
          if (item.item_type !== 'post' || item.item_id !== postId) return item;

          const likes = delta.like_count != null
            ? Math.max(0, (item.metrics.likes ?? 0) + delta.like_count)
            : item.metrics.likes ?? 0;

          const comments = delta.comment_count != null
            ? Math.max(0, (item.metrics.comments ?? 0) + delta.comment_count)
            : item.metrics.comments ?? 0;

          return {
            ...item,
            metrics: {
              ...item.metrics,
              likes,
              comments,
            },
          } as FeedItem;
        });

        return { ...page, items: updatedItems };
      });

      return { ...oldData, pages };
    });
  }

  return { ...query, items, applyEngagementDelta };
}<|MERGE_RESOLUTION|>--- conflicted
+++ resolved
@@ -3,19 +3,8 @@
 import type { FeedCursor, FeedItem, FeedPage } from './unifiedFeedTypes';
 
 async function fetchPage(cursor: FeedCursor | undefined, limit: number, accessToken: string | null): Promise<FeedPage> {
-<<<<<<< HEAD
-  const res = await fetch('/functions/v1/home-feed', {
-    method: 'POST',
-    headers: {
-      'Content-Type': 'application/json',
-      ...(accessToken ? { Authorization: `Bearer ${accessToken}` } : {}),
-    },
-    credentials: 'include',
-    body: JSON.stringify({
-=======
   const { data, error } = await supabase.functions.invoke('home-feed', {
     body: {
->>>>>>> 85684ba5
       limit,
       cursor: cursor
         ? {
@@ -24,17 +13,6 @@
             score: cursor.cursorScore ?? null,
           }
         : null,
-<<<<<<< HEAD
-    }),
-  });
-
-  if (!res.ok) {
-    const text = await res.text().catch(() => '');
-    throw new Error(`home-feed failed: ${res.status} ${text}`);
-  }
-
-  return res.json();
-=======
     },
   });
 
@@ -43,7 +21,6 @@
   }
 
   return data;
->>>>>>> 85684ba5
 }
 
 export function useUnifiedFeedInfinite(limit = 30) {
