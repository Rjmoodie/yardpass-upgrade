/* -------------------------------
   iOS-specific viewport and keyboard handling
---------------------------------*/
html, body { 
  height: 100%; 
  overscroll-behavior-y: contain; /* Prevent overscroll chain reactions */
}

/* Avoid the 100vh jump on iOS when keyboard shows */
:root { 
  --vh: 100vh; 
  --bottom-nav-h: 84px;
  --bottom-nav-safe: calc(var(--bottom-nav-h) + env(safe-area-inset-bottom));
  --caption-h: 88px;    /* default; JS updates dynamically */
  --rail-gap: 14px;
}

@supports (-webkit-touch-callout: none) {
  .vh-screen { height: -webkit-fill-available; }

  [role="dialog"] [class*="BottomSheet"] {
    height: 100dvh !important;
    max-height: -webkit-fill-available;
    padding-bottom: env(safe-area-inset-bottom);
  }
}

/* Space for the safe area so StatusBar toggles don't jerk layout */
.safe-bottom { padding-bottom: env(safe-area-inset-bottom); }
@media (max-width: 640px) {
  :root { 
    --bottom-nav-h: 76px; 
  }
}

/* Utility to opt a screen into edge-to-edge on mobile */
.edge-to-edge {
  --edge-padding: 0;
  /* Ensure content is truly edge-to-edge */
  margin: 0;
  width: 100vw;
  max-width: 100vw;
  /* Remove any padding that might cut off content */
  padding: 0;
}

/* Tailwind CSS */
@tailwind base;
@tailwind components;
@tailwind utilities;

/* Critical: Full height and no margins for flush navigation */
html, body, #root {
  height: 100dvh;     /* dynamic viewport on iOS */
  overflow: hidden;   /* removes OS scrollbar */
  margin: 0;
  padding: 0;
  /* Ensure full viewport coverage */
  min-height: 100dvh;
  min-height: 100vh; /* fallback */
  /* Force full coverage including safe areas */
  width: 100vw;
  max-width: 100vw;
}

/* Global scrolling utilities */
.scroll-container {
  overflow-y: auto;
  -webkit-overflow-scrolling: touch;
  overscroll-behavior: contain;
}

/* Remove conflicting scroll from child elements - only content-on-nav should scroll */
.app-surface-content,
.content-on-nav > *,
.main-content-with-nav {
  overflow-y: visible;
}

.fixed-element {
  padding-bottom: env(safe-area-inset-bottom);
  padding-top: env(safe-area-inset-top);
}

body {
  margin: 0 !important;
  padding: 0 !important;
  overflow-x: hidden !important;
  /* Ensure body fills viewport completely */
  min-height: 100dvh;
  min-height: 100vh; /* fallback */
}


/* iOS-Native Design System Tokens */
:root {
  /* Core Colors - Vibrant Orange/Amber palette */
  --background: 0 0% 100%;
  --foreground: 215 25% 8%;
  --card: 0 0% 100%;
  --card-foreground: 215 25% 8%;
  --popover: 0 0% 100%;
  --popover-foreground: 215 25% 8%;
  --primary: 32 95% 55%;             /* Vibrant Orange */
  --primary-foreground: 0 0% 100%;
  --primary-glow: 35 100% 70%;       /* Bright amber glow */
  --secondary: 210 17% 96%;          /* iOS Light Gray */
  --secondary-foreground: 215 25% 8%;
  --muted: 210 17% 96%;
  --muted-foreground: 215 16% 47%;
  --accent: 32 95% 55%;              /* Match primary orange */
  --accent-foreground: 0 0% 100%;
  --destructive: 358 75% 59%;        /* iOS Red */
  --destructive-foreground: 0 0% 100%;
  --success: 145 63% 49%;            /* iOS Green */
  --success-foreground: 0 0% 100%;
  --warning: 41 97% 55%;             /* iOS Orange */
  --warning-foreground: 0 0% 100%;
  --border: 210 17% 89%;
  --input: 210 17% 89%;
  --ring: 32 95% 55%;
  
  /* Safe Area Variables */
  --safe-area-inset-top: env(safe-area-inset-top);
  --safe-area-inset-right: env(safe-area-inset-right);
  --safe-area-inset-bottom: env(safe-area-inset-bottom);
  --safe-area-inset-left: env(safe-area-inset-left);
  
  /* Typography - iOS System Fonts */
  --font-sans: -apple-system, BlinkMacSystemFont, "SF Pro Display", "SF Pro Text", "Segoe UI", Roboto, system-ui, sans-serif;
  --font-display: -apple-system, BlinkMacSystemFont, "SF Pro Display", "Segoe UI", Roboto, system-ui, sans-serif;
  --font-mono: "SF Mono", ui-monospace, "Cascadia Code", "Roboto Mono", Consolas, monospace;
  
  /* Spacing Scale - iOS 8pt grid */
  --spacing-1: 0.25rem;   /* 4px */
  --spacing-2: 0.5rem;    /* 8px */
  --spacing-3: 0.75rem;   /* 12px */
  --spacing-4: 1rem;      /* 16px */
  --spacing-5: 1.25rem;   /* 20px */
  --spacing-6: 1.5rem;    /* 24px */
  --spacing-8: 2rem;      /* 32px */
  --spacing-10: 2.5rem;   /* 40px */
  --spacing-12: 3rem;     /* 48px */
  
  /* iOS-Style Shadows */
  --shadow-sm: 0 1px 3px 0 hsl(0 0% 0% / 0.05);
  --shadow-md: 0 4px 8px -2px hsl(0 0% 0% / 0.08), 0 2px 4px -2px hsl(0 0% 0% / 0.04);
  --shadow-lg: 0 8px 16px -4px hsl(0 0% 0% / 0.1), 0 4px 8px -4px hsl(0 0% 0% / 0.06);
  --shadow-xl: 0 16px 32px -8px hsl(0 0% 0% / 0.12), 0 8px 16px -8px hsl(0 0% 0% / 0.08);
  --shadow-glow: 0 0 24px hsl(var(--primary) / 0.3);
  --shadow-elevated: 0 2px 16px hsl(0 0% 0% / 0.08);
  
  /* Toast/Notification Colors */
  --toast-bg: 0 0% 100%;
  --toast-text: 215 25% 8%;
  --toast-border: 210 17% 89%;
  
  /* iOS-Style Border Radius */
  --radius-xs: 0.25rem;    /* 4px */
  --radius-sm: 0.5rem;     /* 8px */
  --radius-md: 0.75rem;    /* 12px */
  --radius-lg: 1rem;       /* 16px */
  --radius-xl: 1.25rem;    /* 20px */
  --radius-2xl: 1.5rem;    /* 24px */
  --radius-3xl: 2rem;      /* 32px */
  --radius-full: 9999px;
  
  /* iOS Motion System */
  --ease-out: cubic-bezier(0.25, 0.46, 0.45, 0.94);
  --ease-in-out: cubic-bezier(0.645, 0.045, 0.355, 1);
  --ease-spring: cubic-bezier(0.34, 1.56, 0.64, 1);
  --transition-quick: 200ms var(--ease-out);
  --transition-smooth: 300ms var(--ease-in-out);
  --transition-spring: 400ms var(--ease-spring);
  
  /* Glassmorphism */
  --glass-bg: hsl(0 0% 100% / 0.8);
  --glass-border: hsl(0 0% 100% / 0.2);
  --glass-backdrop: blur(20px) saturate(180%);
  
  /* Orange gradients */
  --gradient-orange: linear-gradient(135deg, hsl(32 95% 55%), hsl(35 100% 70%));
  --gradient-orange-hover: linear-gradient(135deg, hsl(32 95% 50%), hsl(35 100% 65%));
  --gradient-orange-glow: linear-gradient(135deg, hsl(32 95% 60%), hsl(35 100% 75%));

  /* ======== DESIGN TOKENS: fill any missing variables you reference elsewhere ======== */
  /* Frequently referenced but not previously defined tokens */
  --radius: 1rem; /* base radius used by calc()s in mapbox blocks etc. */
  --overlay: hsla(0, 0%, 0%, 0.45);
  --modal-bg: hsl(var(--card) / 0.98);
  --modal-border: hsl(var(--border));
  --shadow-modal: 0 16px 48px hsl(0 0% 0% / 0.28), 0 4px 16px hsl(0 0% 0% / 0.12);
  --shadow-card: 0 10px 24px hsl(0 0% 0% / 0.10);

  --text-accent: 32 95% 55%; /* aligns with primary */
  --text-accent-muted: 215 16% 47%;
  --border-accent: 210 17% 89%;
  --border-strong: 210 17% 80%;
  --tab-active-bg: 210 17% 96%;
  --tab-active-border: 210 17% 84%;
  --input-background: 0 0% 100%;
}

/* Dark Theme - iOS-inspired dark colors */
/* Dark mode variables - using .dark class selector for next-themes */
.dark {
  --background: 210 22% 9%;           /* iOS Dark Background */
  --foreground: 210 17% 95%;
  --card: 210 22% 11%;                /* iOS Dark Card */
  --card-foreground: 210 17% 95%;
  --popover: 210 22% 11%;
  --popover-foreground: 210 17% 95%;
  --primary: 35 100% 65%;             /* Bright orange for dark mode */
  --primary-foreground: 0 0% 100%;
  --primary-glow: 35 100% 75%;        /* Bright amber glow */
  --secondary: 210 22% 15%;           /* iOS Dark Secondary */
  --secondary-foreground: 210 17% 85%;
  --muted: 210 22% 15%;
  --muted-foreground: 210 17% 60%;
  --accent: 35 100% 65%;              /* Match primary orange */
  --accent-foreground: 0 0% 100%;
  --destructive: 358 75% 65%;         /* Slightly lighter red for dark mode */
  --destructive-foreground: 210 22% 9%;
  --success: 145 63% 55%;             /* Slightly lighter green for dark mode */
  --success-foreground: 210 22% 9%;
  --warning: 41 97% 60%;              /* Slightly lighter orange for dark mode */
  --warning-foreground: 210 22% 9%;
  --border: 210 22% 18%;
  --input: 210 22% 15%;
  --ring: 35 100% 65%;                /* Match primary orange */
  
  /* Dark mode glassmorphism */
  --glass-bg: hsl(210 22% 11% / 0.8);
  --glass-border: hsl(210 17% 95% / 0.1);

    /* Dark mode counterparts */
    --overlay: hsla(0, 0%, 0%, 0.60);
    --modal-bg: hsl(210 22% 11% / 0.98);
    --modal-border: hsl(210 22% 18%);
    --shadow-modal: 0 24px 64px hsl(0 0% 0% / 0.45), 0 6px 24px hsl(0 0% 0% / 0.25);
    --shadow-card: 0 10px 24px hsl(0 0% 0% / 0.25);

    --text-accent: 35 100% 65%;
    --text-accent-muted: 210 17% 60%;
    --border-accent: 210 22% 18%;
    --border-strong: 210 22% 26%;
    --tab-active-bg: 210 22% 15%;
    --tab-active-border: 210 22% 22%;
    --input-background: 210 22% 11%;
    
    /* Toast/Notification Colors for dark mode */
    --toast-bg: 210 22% 11%;
    --toast-text: 210 17% 95%;
    --toast-border: 210 22% 18%;
}

/* iOS-Native Base Styles */
html {
  font-size: 16px;
  -webkit-text-size-adjust: 100%;
  -webkit-tap-highlight-color: transparent;
  overflow-x: hidden;
  max-width: 100vw;
  width: 100%;
  /* Allow scrolling in main content areas */
  overscroll-behavior-y: contain;
}
  
body {
  margin: 0;
  padding: 0;
  font-family: var(--font-sans);
  font-display: swap;
  background-color: hsl(var(--background));
  background-image:
    radial-gradient(120% 120% at 20% 10%, hsl(var(--primary) / 0.16), transparent 65%),
    radial-gradient(110% 130% at 85% 5%, hsl(var(--accent) / 0.14), transparent 70%),
    linear-gradient(180deg, hsl(var(--background)), color-mix(in srgb, hsl(var(--secondary)) 28%, transparent) 45%, hsl(var(--background)) 100%);
  background-attachment: fixed;
  background-size: cover;
  background-repeat: no-repeat;
  color: hsl(var(--foreground));
  transition: background-color var(--transition-smooth), color var(--transition-smooth);
  -webkit-font-smoothing: antialiased;
  -moz-osx-font-smoothing: grayscale;
  text-rendering: optimizeLegibility;
  line-height: 1.5;
  font-feature-settings: "kern" 1, "liga" 1;
  overflow-x: hidden;
  max-width: 100vw;
  width: 100%;
  /* Allow scrolling in main content areas */
  overscroll-behavior-y: contain;
  /* Mobile perf: avoid fixed bg on iOS/low-end */
}
@media (max-width: 768px) {
  body { background-attachment: scroll; }
}

.dark body {
  background-image:
    radial-gradient(135% 135% at 12% 8%, hsl(var(--primary) / 0.24), transparent 70%),
    radial-gradient(120% 140% at 90% 0%, hsl(var(--accent) / 0.2), transparent 75%),
    linear-gradient(190deg, color-mix(in srgb, hsl(var(--background)) 85%, transparent) 0%, hsl(var(--background)) 65%, hsl(var(--background)) 100%);
}

.qr-brightness-boost {
  color-scheme: light;
  background-color: #ffffff !important;
}

.qr-brightness-boost body {
  background-color: #ffffff !important;
  color: #0f172a;
}

/* iOS-style selection */
::selection {
  background-color: hsl(var(--primary) / 0.2);
  color: hsl(var(--foreground));
}

::-moz-selection {
  background-color: hsl(var(--primary) / 0.2);
  color: hsl(var(--foreground));
}

/* iOS Typography Scale */
h1, h2, h3, h4, h5, h6 {
  font-family: var(--font-display);
  font-weight: 700;
  line-height: 1.2;
  margin: 0;
  letter-spacing: -0.02em;
}

h1 { font-size: 2rem; }      /* 32px */
h2 { font-size: 1.75rem; }   /* 28px */
h3 { font-size: 1.5rem; }    /* 24px */
h4 { font-size: 1.25rem; }   /* 20px */
h5 { font-size: 1.125rem; }  /* 18px */
h6 { font-size: 1rem; }      /* 16px */

p {
  margin: 0;
  line-height: 1.5;
  font-size: 1rem;
}

/* iOS-style focus states */
:focus-visible {
  outline: 2px solid hsl(var(--primary));
  outline-offset: 2px;
  border-radius: var(--radius-sm);
}

/* Scrollbar utilities */
.scrollbar-hide {
  -ms-overflow-style: none;
  scrollbar-width: none;
}

.scrollbar-hide::-webkit-scrollbar {
  display: none;
}

/* Reduced motion preferences */
@media (prefers-reduced-motion: reduce) {
  *, *::before, *::after {
    animation-duration: 0.01ms !important;
    animation-iteration-count: 1 !important;
    transition-duration: 0.01ms !important;
    scroll-behavior: auto !important;
  }
  
  body {
    scroll-behavior: auto;
  }

  .app-mesh { opacity: 0.5; }
  .app-surface::before { opacity: 0.6; }
}

/* Navigation flush to bottom - Battle-tested fix */
/* The navigation now uses proper fixed positioning with safe area handling */
/* No additional CSS needed - the component handles positioning correctly */

/* Utility class for main content to prevent overlap with navigation */
.main-content-with-nav {
  padding-bottom: 0 !important; /* handled by fixed scroll area */
}

@media (max-width: 640px) {
  .main-content-with-nav {
    padding-bottom: 0 !important;
  }
}

/* Utility class for content positioned directly on navigation bar */
.content-on-nav {
  position: fixed;
  top: env(safe-area-inset-top); /* Start from the top of the safe area */
  left: 0;
  right: 0;
  bottom: var(--bottom-nav-safe);  /* stops exactly at nav top */
  overflow-y: auto;
  -webkit-overflow-scrolling: touch;
  overscroll-behavior: contain;
  scrollbar-width: none;                 /* Firefox hide */
  padding: 0;
  margin: 0;
  background: transparent;
  display: block; /* Changed from flex to block for proper scrolling */
  z-index: 1;
  height: calc(100vh - var(--bottom-nav-safe)); /* Ensure proper height */
}
.content-on-nav::-webkit-scrollbar { display: none; } /* WebKit hide */

@media (max-width: 640px) {
  .content-on-nav {
    top: 0; /* Start from the top of the app frame (which has safe area padding) */
    left: 0;
    right: 0;
    bottom: var(--bottom-nav-safe);
    display: block; /* Ensure proper scrolling on mobile */
    height: calc(100vh - var(--bottom-nav-safe));
    /* Ensure content starts from the very top */
    padding-top: 0;
  }
  
  /* Force bottom nav to cover entire bottom area on mobile */
  .nav-root {
    /* Ensure it extends to the very bottom edge */
    bottom: 0 !important;
    /* Cover the full width */
    left: 0 !important;
    right: 0 !important;
    width: 100vw !important;
    /* Ensure background covers safe area */
    background: hsl(var(--background)) !important;
    /* Add safe area padding */
    padding-bottom: env(safe-area-inset-bottom) !important;
    /* Force minimum height to cover safe area */
    min-height: calc(var(--bottom-nav-h) + env(safe-area-inset-bottom)) !important;
  }
}

.app-frame {
  position: relative;
  isolation: isolate;
  z-index: 0;
  /* Ensure it respects top safe area */
  padding-top: env(safe-area-inset-top);
}
.app-mesh { pointer-events: none; will-change: opacity; }


.app-mesh {
  position: absolute;
  inset: 0;
  z-index: 0;
  background:
    radial-gradient(130% 110% at 0% 0%, hsl(var(--primary) / 0.22), transparent 70%),
    radial-gradient(110% 130% at 100% 10%, hsl(var(--accent) / 0.18), transparent 75%),
    linear-gradient(180deg, hsl(var(--background) / 0.85), transparent 65%);
  opacity: 0.75;
  filter: saturate(120%);
}

.dark .app-mesh {
  opacity: 0.65;
  background:
    radial-gradient(140% 120% at 0% 0%, hsl(var(--primary) / 0.18), transparent 72%),
    radial-gradient(120% 140% at 100% 5%, hsl(var(--accent) / 0.2), transparent 78%),
    linear-gradient(185deg, hsl(var(--background) / 0.75), transparent 68%);
  filter: saturate(140%);
}

.app-shell {
  position: relative;
  z-index: 1;
  width: min(100%, 1240px);
  margin: 0 auto;
  padding: clamp(1.5rem, 4vw, 3rem) clamp(1rem, 4vw, 3rem) clamp(2.75rem, 5vw, 3.75rem);
  display: flex;
  flex-direction: column;
  gap: clamp(1.25rem, 2vw, 2rem);
  min-height: 100%;
}

.app-surface {
  position: relative;
  flex: 1;
  border-radius: clamp(1.75rem, 3.5vw, 3rem);
  border: 1px solid hsl(var(--border) / 0.65);
  background: linear-gradient(140deg, hsl(var(--card) / 0.96), hsl(var(--card) / 0.82));
  box-shadow: 0 24px 68px hsl(0 0% 0% / 0.14), 0 8px 32px hsl(0 0% 0% / 0.08);
  overflow: hidden;
  backdrop-filter: blur(28px) saturate(135%);
  -webkit-backdrop-filter: blur(28px) saturate(135%);
  contain: paint layout;
}

.app-surface::before {
  content: "";
  position: absolute;
  inset: 0;
  z-index: 0;
  background: linear-gradient(120deg, hsl(var(--primary) / 0.12), transparent 30%, hsl(var(--accent) / 0.12) 70%, transparent 100%);
  opacity: 0.9;
}

.app-surface-content {
  position: relative;
  z-index: 1;
  flex: 1;
  display: flex;
  flex-direction: column;
  gap: clamp(1rem, 2vw, 1.75rem);
  padding: clamp(1rem, 2.5vw, 2.5rem);
}

.dark .app-surface {
  border: 1px solid hsl(var(--border) / 0.55);
  background: linear-gradient(150deg, hsl(var(--card) / 0.9), hsl(var(--card) / 0.72));
  box-shadow: 0 28px 70px hsl(0 0% 0% / 0.35), 0 12px 34px hsl(0 0% 0% / 0.28);
}

.dark .app-surface::before {
  background: linear-gradient(125deg, hsl(var(--primary) / 0.18), transparent 35%, hsl(var(--accent) / 0.16) 72%, transparent 100%);
}

@media (max-width: 1024px) {
  .app-shell {
    padding: clamp(1.25rem, 4vw, 2.25rem) clamp(1rem, 3vw, 2.25rem) clamp(2.25rem, 5vw, 3rem);
  }

  .app-surface {
    border-radius: clamp(1.5rem, 4vw, 2.25rem);
  }
}

@media (max-width: 768px) {
  .app-shell {
    width: 100%;
    margin: 0;
    padding: 0;               /* no outer gutters */
  }
  .app-surface {
    border-radius: 0;         /* no rounded frame */
    border-left: none;
    border-right: none;
    box-shadow: none;         /* avoid halo/gutter effect */
  }
  .app-surface-content {
    padding: 0;               /* page owns its own padding */
  }
}

@media (max-width: 640px) {
  .app-shell {
    padding: 0;
    gap: 0;
  }

  .app-surface-content {
    padding: 0;
    gap: 0;
  }
}

/* Force edge-to-edge when a page sets .edge-to-edge on app-surface-content */
@media (max-width: 768px) {
  .edge-to-edge .app-surface { border-radius: 0; box-shadow: none; border-left: none; border-right: none; }
  .edge-to-edge .app-surface-content { padding: 0; }
}

/* Mobile-first responsive design for Network and Messaging */
@media (max-width: 640px) {
  .container {
    padding-left: 1rem !important;
    padding-right: 1rem !important;
  }
  
  /* Ensure modals are mobile-friendly */
  .modal-content {
    max-height: 90vh !important;
    margin: 1rem !important;
  }
  
  /* Auth modal mobile optimizations */
  [data-radix-dialog-content] {
    max-height: 95vh !important;
    overflow-y: auto !important;
    -webkit-overflow-scrolling: touch !important;
    /* Ensure proper safe area handling on mobile */
    margin-top: env(safe-area-inset-top) !important;
    margin-bottom: env(safe-area-inset-bottom) !important;
  }
  
  /* Prevent modal from being too close to screen edges */
  [data-radix-dialog-content] {
    margin-left: max(16px, env(safe-area-inset-left)) !important;
    margin-right: max(16px, env(safe-area-inset-right)) !important;
  }
  
  /* Extra small screens (iPhone SE) */
  [data-radix-dialog-content] {
    max-height: 90vh !important;
    margin: max(8px, env(safe-area-inset-top)) max(8px, env(safe-area-inset-left)) max(8px, env(safe-area-inset-bottom)) max(8px, env(safe-area-inset-right)) !important;
  }
}

/* Landscape orientation for modals */
@media (max-height: 500px) and (orientation: landscape) {
  [data-radix-dialog-content] {
    max-height: 85vh !important;
    margin-top: max(4px, env(safe-area-inset-top)) !important;
    margin-bottom: max(4px, env(safe-area-inset-bottom)) !important;
  }
}

/* Network page mobile optimization */
.network-tabs {
  grid-template-columns: 1fr !important;
}

.network-tabs .tabs-trigger {
  font-size: 0.875rem !important;
  padding: 0.5rem !important;
}

/* Tablet responsive design */

/* -----------------------------------------
   Bottom navigation (safe-area aware)
------------------------------------------*/
.nav-root {
  position: fixed;     /* was: sticky */
  left: 0;
  right: 0;
  bottom: 0;
  z-index: 50;
  height: var(--bottom-nav-h);
  padding-bottom: env(safe-area-inset-bottom);
  background: hsl(var(--background));
  border-top: 1px solid hsl(var(--border) / 0.5);
  display: grid;
  grid-auto-flow: column;
  align-items: center;
  justify-content: space-between;
  gap: clamp(8px, 3.5vw, 16px);
  margin: 0;
  /* Ensure it extends to the very bottom */
  min-height: calc(var(--bottom-nav-h) + env(safe-area-inset-bottom));
}

/* -----------------------------------------
   TikTok-style feed scaffolding
------------------------------------------*/
.tiktok-feed {
  height: calc(100dvh - var(--bottom-nav-safe));
  overflow-y: auto;
  -webkit-overflow-scrolling: touch;
  overscroll-behavior: contain;
  scroll-snap-type: y mandatory;
  scrollbar-width: none;
  /* Ensure it respects safe areas */
  padding-top: env(safe-area-inset-top);
}
.tiktok-feed::-webkit-scrollbar { display: none; }

.feed-card {
  height: calc(100dvh - var(--bottom-nav-safe));
  min-height: calc(100dvh - var(--bottom-nav-safe));
  scroll-snap-align: start;
  scroll-snap-stop: always;
  position: relative;
  contain: layout paint;
  /* Ensure cards respect safe areas */
  padding-top: env(safe-area-inset-top);
}

/* Proportional action rail for each card */
.action-rail {
  position: absolute;
  right: clamp(8px, 3vw, 16px);
  top: 50%;
  transform: translateY(-50%);
  display: grid;
  gap: clamp(8px, 2.8vw, 14px);
  z-index: 2;
  pointer-events: none;
}
.action-rail .btn {
  pointer-events: auto;
  width: clamp(40px, 11vw, 56px);
  height: clamp(40px, 11vw, 56px);
  border-radius: 999px;
  display: grid;
  place-items: center;
  backdrop-filter: blur(8px);
  -webkit-backdrop-filter: blur(8px);
  background: hsl(var(--card)/0.6);
  border: 1px solid hsl(var(--border)/0.5);
}
.action-rail .btn svg,
.action-rail .btn .icon {
  width: clamp(18px, 5vw, 22px);
  height: clamp(18px, 5vw, 22px);
}

@media (min-width: 641px) and (max-width: 1024px) {
  .network-tabs {
    grid-template-columns: repeat(3, 1fr) !important;
  }
}

/* Desktop responsive design */
@media (min-width: 1025px) {
  .network-tabs {
    grid-template-columns: repeat(3, 1fr) !important;
  }
  
  .messaging-layout {
    display: grid !important;
    grid-template-columns: 300px 1fr !important;
    height: 100vh !important;
  }
}

/* Base */
@layer base {
  * {
    @apply border-border outline-ring/50;
  }

  html {
    font-size: var(--font-size);
  }

  body {
    @apply bg-background text-foreground antialiased;
    font-family: -apple-system, BlinkMacSystemFont, 'Segoe UI', Roboto, sans-serif;
    transition: background-color 200ms ease, color 200ms ease;
  }

  /* Theme is now controlled by next-themes ThemeProvider */

  /* Selection */
  ::selection {
    background: hsl(var(--primary) / 0.25);
    color: hsl(var(--primary-foreground));
  }

  /* Typography defaults (kept, slightly tuned) */
  :where(:not(:has([class*=" text-"]), :not(:has([class^="text-"])))) {
    h1 { font-size: var(--text-2xl); font-weight: var(--font-weight-medium); line-height: 1.5; }
    h2 { font-size: var(--text-xl);  font-weight: var(--font-weight-medium); line-height: 1.5; }
    h3 { font-size: var(--text-lg);  font-weight: var(--font-weight-medium); line-height: 1.5; }
    h4 { font-size: var(--text-base);font-weight: var(--font-weight-medium); line-height: 1.5; }
    p  { font-size: var(--text-base);font-weight: var(--font-weight-normal); line-height: 1.5; }
    label, button, input {
      font-size: var(--text-base);
      line-height: 1.5;
    }
    label, button { font-weight: var(--font-weight-medium); }
    input { font-weight: var(--font-weight-normal); }
  }

  /* Reduced motion */
  @media (prefers-reduced-motion: reduce) {
    * { animation-duration: 0.01ms !important; animation-iteration-count: 1 !important; transition-duration: 0.01ms !important; scroll-behavior: auto !important; }
  }

  /* Custom Map Styling */
  .mapboxgl-popup {
    max-width: 300px !important;
  }
  
  .mapboxgl-popup-content {
    background: hsl(var(--card)) !important;
    border: 1px solid hsl(var(--border)) !important;
    border-radius: calc(var(--radius) * 0.75) !important;
    box-shadow: var(--shadow-elevated) !important;
    padding: 0 !important;
  }
  
  .mapboxgl-popup-tip {
    border-top-color: hsl(var(--card)) !important;
  }
  
  .custom-popup .mapboxgl-popup-content {
    background: transparent !important;
    border: none !important;
    box-shadow: none !important;
  }
  
  .mapboxgl-ctrl-group {
    background: hsl(var(--card)) !important;
    border: 1px solid hsl(var(--border)) !important;
    border-radius: calc(var(--radius) * 0.5) !important;
    box-shadow: var(--shadow-card) !important;
  }
  
  .mapboxgl-ctrl button {
    background: transparent !important;
    color: hsl(var(--foreground)) !important;
  }
  
  .mapboxgl-ctrl button:hover {
    background: hsl(var(--muted)) !important;
  }
  
  .mapboxgl-ctrl-scale {
    background: hsl(var(--card)/0.9) !important;
    border: 1px solid hsl(var(--border)/0.5) !important;
    border-radius: calc(var(--radius) * 0.375) !important;
    color: hsl(var(--muted-foreground)) !important;
    backdrop-filter: blur(8px);
  }
}

/* iOS-Native Component Styles */

/* Touch-optimized buttons with 44pt minimum touch targets */
.btn-ios {
  @apply min-h-[44px] min-w-[44px] px-6 py-3 rounded-2xl font-semibold transition-all duration-200;
  @apply bg-primary text-primary-foreground shadow-md;
  @apply active:scale-95 hover:shadow-lg;
  @apply focus-visible:outline-none focus-visible:ring-2 focus-visible:ring-primary/40;
  touch-action: manipulation;
  -webkit-tap-highlight-color: transparent;
}

.btn-ios-secondary {
  @apply btn-ios bg-secondary text-secondary-foreground shadow-sm;
  @apply hover:bg-secondary/90;
}

.btn-ios-ghost {
  @apply btn-ios bg-transparent text-foreground shadow-none;
  @apply hover:bg-muted/50;
}

/* iOS-style glass morphism navigation - DEPRECATED */
/* Use optimized bottom navigation classes instead */

/* Feed rail buttons with proper touch targets */
.feed-rail-btn {
  @apply flex flex-col items-center justify-center gap-1 p-3 rounded-2xl;
  @apply min-h-[48px] min-w-[48px] text-white;
  @apply bg-black/20 backdrop-blur-sm border border-white/20;
  @apply hover:bg-white/20 active:scale-95;
  @apply transition-all duration-200;
  @apply focus-visible:outline-none focus-visible:ring-2 focus-visible:ring-white/40;
  touch-action: manipulation;
  -webkit-tap-highlight-color: transparent;
}

.rail-count {
  @apply text-xs font-medium text-white;
  @apply min-w-[16px] text-center;
}

/* iOS-style cards */
.card-ios {
  @apply bg-card rounded-2xl shadow-md border border-border/50;
  @apply transition-all duration-300;
  @apply hover:shadow-lg hover:border-border;
}

/* Safe area utilities */
.safe-top {
  padding-top: max(var(--spacing-4), env(safe-area-inset-top));
}

.safe-bottom {
  padding-bottom: max(var(--spacing-4), env(safe-area-inset-bottom));
}

.safe-left {
  padding-left: max(var(--spacing-4), env(safe-area-inset-left));
}

.safe-right {
  padding-right: max(var(--spacing-4), env(safe-area-inset-right));
}

.safe-x {
  @apply safe-left safe-right;
}

.safe-y {
  @apply safe-top safe-bottom;
}

.safe-all {
  @apply safe-top safe-bottom safe-left safe-right;
}

/* Critical: Ensure top safe area is respected ONLY at the app frame level */
.app-frame {
  padding-top: env(safe-area-inset-top);
  /* Ensure the app frame itself respects safe areas */
  min-height: 100vh;
  min-height: 100dvh;
}

/* Content positioning - start from the top of the safe area */
.content-on-nav {
  top: 0; /* Start from the top of the app frame (which has safe area padding) */
  left: 0;
  right: 0;
  bottom: var(--bottom-nav-safe);
  /* Ensure content starts from the very top */
  padding-top: 0;
}

/* iOS-specific utilities */
.min-h-dvh {
  min-height: 100dvh; /* dynamic viewport height - handles iOS keyboard */
}

/* iOS-specific safe area handling for different screen types */
@supports (padding: max(0px, env(safe-area-inset-top))) {
  /* iPhone with notch/dynamic island */
  .app-frame {
    padding-top: env(safe-area-inset-top);
  }
  
  /* iPhone with home button (no notch) */
  @media (max-width: 640px) and (max-height: 896px) {
    .app-frame {
      padding-top: max(env(safe-area-inset-top), 20px);
    }
  }
  
  /* iPad */
  @media (min-width: 768px) {
    .app-frame {
      padding-top: max(env(safe-area-inset-top), 20px);
    }
  }
}

.no-page-bounce {
  overscroll-behavior-y: contain; /* allow scrolling within content areas */
}

.scroll-area {
  -webkit-overflow-scrolling: touch;
  overscroll-behavior-y: contain; /* allow scroll within containers */
}

/* Bottom bar height variable for consistent spacing */
:root {
  --bottom-bar-h: 56px; /* standard bottom nav height */
}

.page-with-bottom-bar {
  padding-bottom: calc(var(--bottom-bar-h) + env(safe-area-inset-bottom, 0px));
}

/* iOS-style scrolling */
.scroll-ios {
  -webkit-overflow-scrolling: touch;
  /* scroll-behavior: smooth; removed - use only for specific elements */
}

/* Dashboard scrolling fix */
.dashboard-scroll {
  overflow-y: auto;
  -webkit-overflow-scrolling: touch;
  overscroll-behavior: contain;
  height: 100%;
}

/* Remove conflicting scroll from child elements - only content-on-nav should scroll */
.app-surface-content,
.content-on-nav > *,
.main-content-with-nav {
  overflow-y: visible;
}

/* Touch manipulation for better performance */
.touch-manipulation {
  touch-action: manipulation;
  -webkit-tap-highlight-color: transparent;
}

/* iOS-style input fields */
.input-ios {
  @apply w-full px-4 py-3 rounded-2xl border border-input;
  @apply bg-background text-foreground placeholder:text-muted-foreground;
  @apply focus:outline-none focus:ring-2 focus:ring-primary/40 focus:border-primary;
  @apply transition-all duration-200;
  @apply min-h-[44px];
  -webkit-appearance: none;
  appearance: none;
}

/* iOS input zoom prevention - critical for mobile UX */
input, select, textarea {
  font-size: 16px; /* prevents iOS zoom-on-focus */
}

/* iOS-style bottom sheets */
.sheet-ios {
  @apply rounded-t-3xl bg-card border-t border-border;
  @apply shadow-2xl;
}

.sheet-grab {
  @apply w-12 h-1 bg-muted rounded-full mx-auto mt-3 mb-4;
}

/* Enhanced UI Components */
@layer components {
  /* Enhanced Button Styles */
  .btn-enhanced {
    @apply relative overflow-hidden;
    box-shadow: var(--button-shadow);
    transition: all 200ms ease;
  }
  
  .btn-enhanced:hover {
    box-shadow: var(--button-shadow-hover);
    transform: translateY(-1px);
  }
  
  .btn-enhanced:active {
    transform: translateY(0);
    box-shadow: var(--button-shadow);
  }

  /* Enhanced Tab Styles */
  .tab-enhanced {
    @apply relative px-4 py-2.5 text-sm font-medium transition-all duration-200;
    color: hsl(var(--muted-foreground));
    border-radius: calc(var(--radius) * 0.5);
    border: 1px solid transparent;
  }
  
  .tab-enhanced:hover {
    color: hsl(var(--text-accent));
    background: hsl(var(--muted) / 0.5);
    border-color: hsl(var(--border-accent));
  }
  
  .tab-enhanced[data-state="active"] {
    color: hsl(var(--text-accent));
    background: hsl(var(--tab-active-bg));
    border-color: hsl(var(--tab-active-border));
    box-shadow: 0 2px 8px hsl(var(--tab-active-border) / 0.15);
  }

  /* Enhanced Card Styles */
  .card-enhanced {
    @apply relative;
    border: 1px solid hsl(var(--border-accent));
    box-shadow: var(--shadow-card);
    transition: all 200ms ease;
  }
  
  .card-enhanced:hover {
    border-color: hsl(var(--border-strong));
    box-shadow: var(--shadow-elevated);
  }

  /* Enhanced Text Styles */
  .text-accent {
    color: hsl(var(--text-accent));
  }
  
  .text-accent-muted {
    color: hsl(var(--text-accent-muted));
  }

  /* Enhanced Border Styles */
  .border-accent {
    border-color: hsl(var(--border-accent));
  }
  
  .border-strong {
    border-color: hsl(var(--border-strong));
  }

  /* Mobile-optimized tab navigation */
  .tabs-mobile {
    @apply flex flex-wrap gap-1 p-1;
    background: hsl(var(--muted) / 0.3);
    border-radius: calc(var(--radius) * 0.75);
    border: 1px solid hsl(var(--border-accent));
  }
  
  .tabs-mobile .tab-enhanced {
    @apply flex-1 min-w-0 text-center;
    font-size: 0.75rem;
    padding: 0.5rem 0.25rem;
    white-space: nowrap;
    overflow: hidden;
    text-overflow: ellipsis;
  }

  /* Mobile responsive tabs - prevent text bleeding */
  @media (max-width: 768px) {
    .tabs-mobile .tab-enhanced {
      font-size: 0.7rem;
      padding: 0.5rem 0.125rem;
    }
  }

  /* Enhanced input styles */
  .input-enhanced {
    @apply transition-all duration-200;
    border: 1px solid hsl(var(--border-accent));
    background: hsl(var(--input-background));
  }
  
  .input-enhanced:focus {
    border-color: hsl(var(--tab-active-border));
    box-shadow: 0 0 0 2px hsl(var(--tab-active-border) / 0.2);
  }

  /* Enhanced badge styles */
  .badge-enhanced {
    @apply font-medium;
    border: 1px solid hsl(var(--border-accent));
    box-shadow: 0 1px 3px hsl(0 0% 0% / 0.1);
  }

  /* Enhanced scroll behavior for feeds */
  .smooth-feed-scroll {
    scroll-snap-type: y mandatory;
    scroll-behavior: smooth;
    -webkit-overflow-scrolling: touch;
  }
  
  .feed-item {
    scroll-snap-align: start;
    transition: transform 0.4s cubic-bezier(0.4, 0, 0.2, 1), opacity 0.3s ease-out;
  }
  
.feed-item.transitioning {
  pointer-events: none;
}

/* Compact filter tags */
.filter-container {
  display: flex;
  overflow-x: auto;
  gap: 0.5rem;
  padding: 0.5rem 0;
  scrollbar-width: none;
  -webkit-overflow-scrolling: touch;
}

.filter-container::-webkit-scrollbar {
  display: none;
}

.filter-tag {
  font-size: 0.75rem;
  padding: 0.25rem 0.5rem;
  margin: 0.125rem;
  border-radius: 0.75rem;
  background: hsl(var(--muted));
  color: hsl(var(--muted-foreground));
  border: 1px solid hsl(var(--border));
  transition: all 200ms ease;
  display: inline-flex;
  align-items: center;
  gap: 0.375rem;
  white-space: nowrap;
}

.filter-tag:hover {
  background: hsl(var(--muted) / 0.8);
  transform: translateY(-1px);
}

.filter-tag.active {
  background: hsl(var(--primary));
  color: hsl(var(--primary-foreground));
  border-color: hsl(var(--primary));
}

/* Consistent header spacing */
.page-header {
  margin-top: 1rem;
  margin-bottom: 1.5rem;
}

@media (max-width: 640px) {
  .page-header {
    margin-top: 0.75rem;
    margin-bottom: 1rem;
  }
}

/* WCAG-compliant event subtitle styling */
.event-subtitle {
  color: hsl(0 0% 60%);
  opacity: 0.9;
  font-size: 0.875rem;
  line-height: 1.4;
  font-weight: 500;
}

.dark .event-subtitle {
  color: hsl(0 0% 70%);
}

.event-slug {
  color: hsl(var(--muted-foreground));
  font-size: 0.875rem;
  font-weight: 400;
  line-height: 1.3;
  margin-top: 0.25rem;
}

@media (prefers-contrast: high) {
  .event-subtitle,
  .event-slug {
    color: hsl(var(--foreground));
    font-weight: 600;
  }
}

/* Accessibility utilities */
.focus-visible {
  outline: 2px solid hsl(var(--primary));
  outline-offset: 2px;
}

.touch-target {
  min-height: 44px;
  min-width: 44px;
}

@media (prefers-reduced-motion: reduce) {
  * {
    animation-duration: 0.01ms !important;
    transition-duration: 0.01ms !important;
  }
}

@media (prefers-contrast: high) {
  .border {
    border-width: 2px;
  }

  .text-muted-foreground {
    color: hsl(var(--foreground));
  }
}

.sr-only {
  position: absolute;
  width: 1px;
  height: 1px;
  padding: 0;
  margin: -1px;
  overflow: hidden;
  clip: rect(0, 0, 0, 0);
  white-space: nowrap;
  border: 0;
}

.skip-link {
  position: absolute;
  top: -40px;
  left: 6px;
  background: hsl(var(--primary));
  color: hsl(var(--primary-foreground));
  padding: 8px;
  text-decoration: none;
  border-radius: 4px;
  z-index: 1000;
}

.skip-link:focus {
  top: 6px;
}
  
  .feed-item.slide-up {
    animation: slide-up 0.5s cubic-bezier(0.4, 0, 0.2, 1);
  }
  
  .feed-item.slide-down {
    animation: slide-down 0.5s cubic-bezier(0.4, 0, 0.2, 1);
  }

  /* Glass */
  .glass-effect {
    background: linear-gradient(135deg, hsl(0 0% 100% / 0.10), hsl(0 0% 100% / 0.05));
    backdrop-filter: blur(16px);
    border: 1px solid hsl(0 0% 100% / 0.15);
  }

  .glass-nav {
    background: hsl(0 0% 100% / 0.08);
    backdrop-filter: blur(16px);
    border-top: 1px solid hsl(0 0% 100% / 0.1);
    box-shadow: 0 -8px 32px hsl(0 0% 0% / 0.15);
  }

  /* Premium action button */
  .action-button {
    @apply w-12 h-12 rounded-full flex items-center justify-center transition-all duration-300 relative hover:scale-110 active:scale-95;
    background: hsl(0 0% 100% / 0.06);
    backdrop-filter: blur(12px);
    border: 1px solid hsl(0 0% 100% / 0.15);
    box-shadow: 0 4px 16px hsl(0 0% 0% / 0.2);
  }
  .action-button:hover {
    background: hsl(var(--primary) / 0.2);
    border-color: hsl(var(--primary) / 0.3);
    box-shadow: var(--shadow-glow);
  }
  .action-button-primary {
    background: linear-gradient(135deg, hsl(45 100% 50%), hsl(42 100% 60%));
    border: 1px solid hsl(45 100% 50% / 0.4);
    box-shadow: var(--shadow-glow);
  }

  /* Buttons */
  .premium-button {
    @apply rounded-full px-6 py-3 font-semibold transition-all duration-300;
    background: linear-gradient(135deg, hsl(45 100% 50%), hsl(42 100% 60%));
    color: hsl(30 15% 15%);
    border: none;
    box-shadow: var(--shadow-elevated);
  }
  .premium-button:hover { transform: translateY(-2px); box-shadow: var(--shadow-glow), var(--shadow-elevated); }

  .pill-button { @apply rounded-full px-4 py-2 text-sm font-medium transition-all duration-200 border; border-color: hsl(0 0% 100% / 0.2); backdrop-filter: blur(6px); }
  .pill-button-active { background: linear-gradient(135deg, hsl(45 100% 50%), hsl(42 100% 60%)); border-color: hsl(45 100% 50% / 0.4); color: hsl(30 15% 15%); box-shadow: var(--shadow-glow); }

  /* Elevation utilities */
  .enhanced-card {
    background: hsl(0 0% 100% / 0.05);
    backdrop-filter: blur(20px);
    border: 1px solid hsl(0 0% 100% / 0.1);
    box-shadow: 0 8px 32px hsl(0 0% 0% / 0.1), 0 2px 8px hsl(0 0% 0% / 0.05);
    transition: transform 200ms ease, box-shadow 200ms ease, background-color 200ms ease;
  }
  .enhanced-card:hover {
    background: hsl(0 0% 100% / 0.08);
    border-color: hsl(0 0% 100% / 0.15);
    box-shadow: 0 12px 40px hsl(0 0% 0% / 0.15), 0 4px 12px hsl(0 0% 0% / 0.08);
    transform: translateY(-2px);
  }

  /* Subtle app glow */
  .golden-glow { box-shadow: 0 0 20px hsl(45 100% 50% / 0.4); }
  .app-glow { box-shadow: 0 0 60px hsl(45 100% 50% / 0.15); }
  .app-glow-hover:hover { box-shadow: 0 0 80px hsl(45 100% 50% / 0.25); }

  /* Patterns & gradients */
  .subtle-pattern {
    background-image:
      radial-gradient(circle at 25% 25%, hsl(45 100% 50% / 0.03) 0%, transparent 50%),
      radial-gradient(circle at 75% 75%, hsl(42 100% 60% / 0.03) 0%, transparent 50%);
  }
  .brand-gradient { background: linear-gradient(135deg, hsl(45 100% 50%), hsl(42 100% 60%)); }
  .charcoal-gradient { background: linear-gradient(135deg, hsl(0 0% 10%), hsl(0 0% 20%)); }
  .feed-gradient { background: linear-gradient(180deg, transparent 0%, hsl(0 0% 0% / 0.8) 100%); }

  /* Text shadows */
  .text-shadow-soft { text-shadow: 0 2px 4px hsl(0 0% 0% / 0.1); }
  .text-shadow-strong { text-shadow: 0 4px 8px hsl(0 0% 0% / 0.2); }

  /* Micro interactions */
  .micro-bounce { transition: transform 0.2s cubic-bezier(0.68,-0.55,0.265,1.55); }
  .micro-bounce:hover { transform: scale(1.05); }
  .micro-bounce:active { transform: scale(0.95); }

  /* Shimmer & skeleton */
  .shimmer {
    background: linear-gradient(
      90deg,
      hsl(var(--muted)) 0%,
      hsl(var(--muted) / 0.6) 20%,
      hsl(var(--muted)) 40%
    );
    background-size: 200% 100%;
    @apply animate-shimmer;
  }
  .skeleton { @apply shimmer rounded-md; }

  /* Focus rings */
  .focus-ring { @apply focus:outline-none focus:ring-2 focus:ring-primary focus:ring-offset-2 focus:ring-offset-background; }
  .focus-ring-white { @apply focus:outline-none focus:ring-2 focus:ring-white focus:ring-offset-2 focus:ring-offset-transparent; }

  /* Scrollbar */
  .scrollbar-slim {
    scrollbar-width: thin;
    scrollbar-color: hsl(var(--muted-foreground) / 0.5) transparent;
  }
  .scrollbar-slim::-webkit-scrollbar { height: 8px; width: 8px; }
  .scrollbar-slim::-webkit-scrollbar-thumb { background: hsl(var(--muted-foreground) / 0.5); border-radius: 9999px; }

  /* Smooth scrolling */
  .smooth-scroll { scroll-behavior: smooth; -webkit-overflow-scrolling: touch; }

  /* Mobile optimizations */
  @media (max-width: 768px) {
    .glass-nav { backdrop-filter: blur(20px); background: rgba(0,0,0,0.8); }
    .action-button { min-height: 56px; min-width: 56px; }
    .touch-manipulation { touch-action: manipulation; }
    .mobile-button-spacing { gap: 0.75rem; }
    .mobile-text-shadow { text-shadow: 0 1px 3px rgba(0,0,0,0.5); }
    .mobile-button { min-height: 48px; min-width: 48px; padding: 0.75rem; font-size: 0.875rem; font-weight: 600; }
    .mobile-toast { top: 1rem; left: 1rem; right: 1rem; max-width: none; }
  }

  /* Safe-area helpers */
  .safe-bottom-pad { padding-bottom: env(safe-area-inset-bottom); }
  .inset-safe { inset: env(safe-area-inset-top) env(safe-area-inset-right) env(safe-area-inset-bottom) env(safe-area-inset-left); }

  /* Feed rail styles */
  .feed-rail-btn {
    @apply flex flex-col items-center gap-1 text-white/90 hover:text-white transition;
  }
  .rail-count {
    @apply text-[10px] font-medium opacity-90;
  }

  /* Ensure vertical swipe feels natural */
  .feed-page {
    touch-action: pan-y; /* vertical scroll only */
  }

  /* ---------- Premium QR Code Visual Styling ---------- */

.qr-card {
  --qr-radius: 18px;
  position: relative;
  display: inline-block;
  background: hsl(var(--card));
  border-radius: var(--qr-radius);
  padding: 4px;
  box-shadow: 
    0 4px 16px hsl(0 0% 0% / 8%),
    0 0 0 1px hsl(var(--border-accent));
  border: 1px solid hsl(var(--border-accent));
  transition: all 0.3s ease;
}

.qr-card:hover {
  box-shadow: 
    0 8px 32px hsl(0 0% 0% / 12%),
    0 0 0 1px hsl(var(--border-strong));
  transform: translateY(-1px);
}

/* Premium brand glow ring */
.qr-card::before {
  content: '';
  position: absolute;
  inset: -3px;
  border-radius: calc(var(--qr-radius) + 5px);
  pointer-events: none;
  background: linear-gradient(
    135deg, 
    hsl(var(--primary)) 0%, 
    hsl(45 100% 64%) 50%,
    hsl(var(--primary) / 0.6) 100%
  );
  filter: blur(6px);
  opacity: 0.6;
  z-index: -1;
}

/* White inner frame (scanner-safe quiet zone) */
.qr-grid {
  --qr-pad: 24px;
  border-radius: calc(var(--qr-radius) - 2px);
  background: #ffffff !important; /* Always white for scanner compatibility */
  padding: var(--qr-pad);
  border: 1px solid hsl(var(--border-accent) / 0.3);
  background-image:
    linear-gradient(hsl(var(--border-accent) / 0.1) 1px, transparent 1px),
    linear-gradient(90deg, hsl(var(--border-accent) / 0.1) 1px, transparent 1px);
  background-size: 16px 16px;
  position: relative;
}

/* Crisp container for the QR image */
.qr-img-wrap, .qr-box {
  width: 240px;
  height: 240px;
  display: flex;
  align-items: center;
  justify-content: center;
  flex-direction: column;
  margin: 0 auto;
  background: transparent;
  position: relative;
}

/* Enhanced loading/error state */
.qr-box {
  background: linear-gradient(
    135deg,
    #fafafa 0%,
    #f5f5f5 50%,
    #fafafa 100%
  );
  border: 1px dashed hsl(var(--border-accent));
  border-radius: 8px;
}

/* Premium image rendering */
.qr-img {
  width: 100%;
  height: 100%;
  object-fit: contain;
  image-rendering: crisp-edges;
  image-rendering: -webkit-optimize-contrast;
  image-rendering: pixelated;
  border-radius: 4px;
  transition: transform 0.2s ease;
}

.qr-img:hover {
  transform: scale(1.01);
}

/* Size variants with proper scaling */
.qr-size-sm .qr-img-wrap, .qr-size-sm .qr-box { 
  width: 200px; 
  height: 200px; 
}

.qr-size-sm .qr-grid { 
  --qr-pad: 20px;
  background-size: 14px 14px; 
}

.qr-size-md .qr-img-wrap, .qr-size-md .qr-box { 
  width: 240px; 
  height: 240px; 
}

.qr-size-md .qr-grid { 
  --qr-pad: 24px;
  background-size: 16px 16px; 
}

.qr-size-lg .qr-img-wrap, .qr-size-lg .qr-box { 
  width: 300px; 
  height: 300px; 
}

.qr-size-lg .qr-grid { 
  --qr-pad: 32px;
  background-size: 20px 20px; 
}

/* Dark mode - keep QR area white for scanning */
:root.dark .qr-card {
  background: hsl(var(--card));
  border-color: hsl(var(--border-accent));
  box-shadow: 
    0 4px 16px hsl(0 0% 0% / 25%),
    0 0 0 1px hsl(var(--border-accent));
}

:root.dark .qr-card:hover {
  box-shadow: 
    0 8px 32px hsl(0 0% 0% / 35%),
    0 0 0 1px hsl(var(--border-strong));
}

:root.dark .qr-grid {
  background: #ffffff !important; /* Always white for scanner compatibility */
  border-color: hsl(var(--border-accent) / 0.4);
  background-image:
    linear-gradient(hsl(220 13% 91% / 0.15) 1px, transparent 1px),
    linear-gradient(90deg, hsl(220 13% 91% / 0.15) 1px, transparent 1px);
}

:root.dark .qr-box {
  background: #ffffff;
  border-color: hsl(var(--border-accent) / 0.4);
}

/* Smooth QR appearance animation */
@keyframes qr-fade-in {
  from {
    opacity: 0;
    transform: scale(0.96);
  }
  to {
    opacity: 1;
    transform: scale(1);
  }
}

.qr-img {
  animation: qr-fade-in 0.4s ease-out;
}

/* Theme-specific glow effects */
.qr-card.qr-brand::before {
  background: linear-gradient(
    135deg, 
    #111111 0%, 
    #ffb400 40%,
    #ff8c00 60%,
    #111111 100%
  );
}

.qr-card.qr-night::before {
  background: linear-gradient(
    135deg, 
    #ffffff 0%, 
    #e5e5e5 50%,
    #ffffff 100%
  );
}

/* Print optimization - scanner-friendly */
@media print {
  .qr-card { 
    box-shadow: none !important; 
    border: 1px solid #ccc !important;
    background: #fff !important;
    transform: none !important;
  }
  .qr-card::before { 
    display: none !important; 
  }
  .qr-grid { 
    background: #fff !important; 
    background-image: none !important;
    border: none !important; 
    padding: 16px !important;
  }
  .qr-img {
    image-rendering: auto !important;
    animation: none !important;
    transform: none !important;
  }
}

/* Accessibility improvements */
@media (prefers-reduced-motion: reduce) {
  .qr-card {
    transition: none;
  }
  .qr-img {
    animation: none;
    transition: none;
  }
  .qr-card:hover {
    transform: none;
  }
}

/* High contrast mode */
@media (prefers-contrast: high) {
  .qr-card {
    border: 2px solid #000 !important;
    box-shadow: none !important;
  }
  .qr-card::before {
    display: none !important;
  }
  .qr-grid {
    background: #fff !important;
    background-image: none !important;
    border: 1px solid #000 !important;
  }
}

/* Optional: slightly stronger text shadow for legibility on bright media */
.overlay-text-soft {
  text-shadow: 0 1px 3px rgba(0,0,0,.45);
}

/* Glassy caption with safe-area padding */
.caption-peek {
  background: linear-gradient(180deg, rgba(8,8,8,.35), rgba(8,8,8,.65));
  backdrop-filter: blur(14px) saturate(140%);
  -webkit-backdrop-filter: blur(14px) saturate(140%);
  padding-bottom: max(10px, env(safe-area-inset-bottom));
}

/* compact "chip" pill */
.chip {
  display: inline-flex;
  align-items: center;
  gap: 6px;
  padding: 6px 10px;
  border-radius: 9999px;
  background: rgba(255,255,255,.12);
  border: 1px solid rgba(255,255,255,.2);
}

/* Responsive action rail positioning based on screen height */
.action-rail-safe {
  position: fixed;
  right: 12px;
  /* Use viewport height percentage for responsive positioning */
  bottom: calc(var(--bottom-nav-safe) + max(120px, 15vh));
  z-index: 40;
  /* Responsive max height based on screen size */
  max-height: calc(100vh - var(--bottom-nav-safe) - max(120px, 15vh));
  overflow: hidden;
  pointer-events: auto;
}

/* Small screens (iPhone SE, etc.) */
@media (max-width: 640px) and (max-height: 700px) {
  .action-rail-safe {
    bottom: calc(var(--bottom-nav-safe) + max(100px, 12vh)) !important;
    max-height: calc(100vh - var(--bottom-nav-safe) - max(100px, 12vh));
  }
}

/* Medium screens (iPhone 12/13/14) */
@media (max-width: 640px) and (min-height: 700px) and (max-height: 900px) {
  .action-rail-safe {
    bottom: calc(var(--bottom-nav-safe) + max(120px, 14vh)) !important;
    max-height: calc(100vh - var(--bottom-nav-safe) - max(120px, 14vh));
  }
}

/* Large screens (iPhone Pro Max, iPad) */
@media (min-width: 640px) or (min-height: 900px) {
  .action-rail-safe { 
    right: 16px; 
    bottom: calc(var(--bottom-nav-safe) + max(140px, 16vh));
    max-height: calc(100vh - var(--bottom-nav-safe) - max(140px, 16vh));
  } 
}

/* Extra small screens (iPhone SE, etc.) */
@media (max-width: 375px) and (max-height: 667px) {
  .action-rail-safe {
    bottom: calc(var(--bottom-nav-safe) + max(80px, 10vh)) !important;
    max-height: calc(100vh - var(--bottom-nav-safe) - max(80px, 10vh));
  }
  
  .action-rail-safe button {
    min-height: 24px !important;
    min-width: 24px !important;
  }
  
  .action-rail-safe button svg {
    width: 12px !important;
    height: 12px !important;
  }
}

/* Landscape orientation adjustments */
@media (max-height: 500px) and (orientation: landscape) {
  .action-rail-safe {
    bottom: calc(var(--bottom-nav-safe) + max(60px, 8vh)) !important;
    max-height: calc(100vh - var(--bottom-nav-safe) - max(60px, 8vh));
  }
}

/* ======== ALWAYS-SAFE iOS RAILS & BOTTOM BARS ======== */

/* Pads fixed bottom bars so they never overlap the iOS home indicator */
.rail-safe {
  padding-bottom: max(12px, env(safe-area-inset-bottom));
}

/* Consistent action rail button sizing across all screen types */
.action-rail-safe button {
  /* Responsive but consistent sizing */
  min-height: clamp(28px, 4vw, 32px) !important;
  min-width: clamp(28px, 4vw, 32px) !important;
  max-height: clamp(32px, 5vw, 36px);
  max-width: clamp(32px, 5vw, 36px);
  padding: 2px !important;
}

.action-rail-safe button div {
  /* Responsive icon containers */
  padding: clamp(4px, 0.8vw, 6px) !important;
  min-width: clamp(20px, 3vw, 24px);
  min-height: clamp(20px, 3vw, 24px);
  display: flex;
  align-items: center;
  justify-content: center;
}

.action-rail-safe button svg {
  /* Responsive icon sizing */
  width: clamp(14px, 2.2vw, 16px) !important;
  height: clamp(14px, 2.2vw, 16px) !important;
}

/* Responsive spacing between buttons */
.action-rail-safe {
  gap: clamp(6px, 1.2vw, 10px) !important;
}

/* Ensure consistent sizing for media posts */
.tiktok-feed .action-rail-safe button {
  min-height: clamp(28px, 4vw, 32px) !important;
  min-width: clamp(28px, 4vw, 32px) !important;
}

.tiktok-feed .action-rail-safe button svg {
  width: clamp(14px, 2.2vw, 16px) !important;
  height: clamp(14px, 2.2vw, 16px) !important;
}

/* Ensure the last button (mute) has extra spacing from bottom */
.action-rail-safe button:last-child {
  margin-bottom: 8px !important;
}

/* Ensure action rail never overlaps with bottom content */
@media (max-width: 640px) {
  .action-rail-safe {
    /* Force it much higher on mobile to prevent overlap */
    bottom: calc(var(--bottom-nav-safe) + 120px) !important;
    max-height: calc(100vh - var(--bottom-nav-safe) - 120px) !important;
  }
}

/* Responsive positioning for media posts (TikTok-style feeds) */
.tiktok-feed .action-rail-safe {
  /* Use viewport height percentage for responsive positioning */
  bottom: calc(var(--bottom-nav-safe) + max(140px, 16vh)) !important;
  max-height: calc(100vh - var(--bottom-nav-safe) - max(140px, 16vh)) !important;
}

/* Small screens for media posts */
@media (max-width: 640px) and (max-height: 700px) {
  .tiktok-feed .action-rail-safe {
    bottom: calc(var(--bottom-nav-safe) + max(120px, 14vh)) !important;
    max-height: calc(100vh - var(--bottom-nav-safe) - max(120px, 14vh)) !important;
  }
}

/* Medium screens for media posts */
@media (max-width: 640px) and (min-height: 700px) and (max-height: 900px) {
  .tiktok-feed .action-rail-safe {
    bottom: calc(var(--bottom-nav-safe) + max(130px, 15vh)) !important;
    max-height: calc(100vh - var(--bottom-nav-safe) - max(130px, 15vh)) !important;
  }
}

/* Large screens for media posts */
@media (min-width: 640px) or (min-height: 900px) {
  .tiktok-feed .action-rail-safe {
    bottom: calc(var(--bottom-nav-safe) + max(160px, 18vh)) !important;
    max-height: calc(100vh - var(--bottom-nav-safe) - max(160px, 18vh)) !important;
  }
}

/* Ensure bottom nav extends to the very bottom of the screen */
.nav-root {
  /* Force extension to bottom edge */
  bottom: 0 !important;
  /* Ensure background extends through safe area */
  background: hsl(var(--background)) !important;
  /* Add extra padding for safe area */
  padding-bottom: max(env(safe-area-inset-bottom), 0px) !important;
  /* Ensure it covers the full width */
  width: 100vw !important;
  max-width: 100vw !important;
  /* Force it to extend to the very bottom */
  min-height: calc(var(--bottom-nav-h) + env(safe-area-inset-bottom)) !important;
}

/* Fixed bottom nav/action rail with safe-area awareness */
.bottom-bar {
  position: fixed;
  left: 0;
  right: 0;
  bottom: 0;
  padding-left: max(16px, env(safe-area-inset-left));
  padding-right: max(16px, env(safe-area-inset-right));
  padding-bottom: max(10px, env(safe-area-inset-bottom));
  padding-top: 10px;
  display: grid;
  grid-auto-flow: column;
  gap: 12px;
  align-items: center;
  justify-content: center;

  background: hsl(0 0% 0% / 0.55); /* glassy dark by default so media stays readable */
  -webkit-backdrop-filter: blur(14px) saturate(140%);
  backdrop-filter: blur(14px) saturate(140%);
  border-top: 1px solid hsl(var(--border) / 0.35);
  box-shadow: 0 -8px 24px hsl(0 0% 0% / 0.25);
  z-index: 40;
  touch-action: manipulation;
}

/* Lighter variant for bright screens if needed */
.bottom-bar--light {
  background: hsl(0 0% 100% / 0.75);
  border-top-color: hsl(var(--border));
  box-shadow: 0 -8px 24px hsl(0 0% 0% / 0.10);
}

/* Ensure feed viewport never hides behind bottom bar on small screens */
.page-with-bottom-bar {
  padding-bottom: calc(72px + env(safe-area-inset-bottom));
}

/* Z-index scale for proper layering */
.z-modal {
  z-index: 50;
}

/* Event slug styling variables */
:root {
  --slug-gradient-from: rgba(255, 255, 255, 0.1);
  --slug-gradient-to: rgba(255, 255, 255, 0.05);
  --slug-border: rgba(255, 255, 255, 0.2);
  --slug-text: rgba(255, 255, 255, 0.9);
  --slug-indicator-from: #fb923c;
  --slug-indicator-to: #ec4899;
}

/* Large, thumb-friendly icon buttons used in bottom rails */
.rail-btn {
  min-width: 48px;
  min-height: 48px;
  border-radius: 9999px;
  display: inline-flex;
  align-items: center;
  justify-content: center;
  border: 1px solid hsl(0 0% 100% / 0.18);
  background: hsl(0 0% 100% / 0.10);
  color: white;
  transition: transform 180ms var(--ease-out), background-color 180ms var(--ease-out), box-shadow 180ms var(--ease-out);
}
.rail-btn:hover { transform: translateY(-1px); box-shadow: var(--shadow-glow); background: hsl(var(--primary) / 0.25); }
.rail-btn:active { transform: translateY(0) scale(0.96); }
@media (prefers-reduced-motion: reduce) {
  .rail-btn, .bottom-bar { transition: none; }
}
}

/* Mobile bell icon positioning fixes */
@media (max-width: 640px) {
  /* Ensure bell icon has proper spacing from edges and doesn't overlap content */
  .notification-bell-container {
    right: max(2rem, env(safe-area-inset-right) + 1.5rem) !important;
    top: max(2rem, env(safe-area-inset-top) + 1.5rem) !important;
    z-index: 50 !important;
  }
  
  /* Ensure bell button has proper touch target */
  .notification-bell-button {
    min-height: 44px !important;
    min-width: 44px !important;
    padding: 8px !important;
    background: rgba(255, 255, 255, 0.9) !important;
    backdrop-filter: blur(8px) !important;
    border: 1px solid rgba(255, 255, 255, 0.2) !important;
    box-shadow: 0 2px 8px rgba(0, 0, 0, 0.1) !important;
  }
  
  /* Fix any visual artifacts */
  .notification-bell-button:focus {
    outline: none !important;
    box-shadow: 0 0 0 2px hsl(var(--primary)) !important;
  }
  
  /* Ensure bell icon doesn't interfere with content */
  .notification-bell-button:hover {
    background: rgba(255, 255, 255, 0.95) !important;
    transform: scale(1.05) !important;
  }
}

/* Dense, media-first grid */
.media-grid {
  display: grid;
  grid-template-columns: repeat(auto-fill, minmax(132px, 1fr));
  gap: 8px; /* default comfy gap */
}
.media-grid.compact {
  grid-template-columns: repeat(auto-fill, minmax(112px, 1fr));
  gap: 6px;
}

/* Compact header + stat chips */
.profile-header {
  padding: 12px 0;
}
.stat-chip {
  display: inline-flex;
  align-items: center;
  gap: 6px;
  padding: 6px 10px;
  font-size: 12px;
  border-radius: 9999px;
  border: 1px solid hsl(var(--border)/0.6);
  background: hsl(var(--card)/0.6);
}

/* Make section chrome lighter */
.section-shell {
  border: 1px solid hsl(var(--border)/0.5);
  border-radius: 14px;
  background: hsl(var(--card)/0.7);
}
.section-body {
  padding: 12px 14px;
}
.section-head {
  padding: 10px 14px;
  border-bottom: 1px solid hsl(var(--border)/0.45);
  display: flex; align-items: center; justify-content: space-between;
}

/* Smaller media tile affordances */
.media-tile {
  position: relative;
  aspect-ratio: 1/1;
  border-radius: 14px;
  overflow: hidden;
  border: 1px solid hsl(var(--border)/0.45);
  background: hsl(var(--card)/0.4);
}
.media-tile .play-dot {
  position: absolute; right: 8px; bottom: 8px;
  width: 28px; height: 28px; border-radius: 9999px;
  display: grid; place-items: center;
  background: rgba(0,0,0,.66); color: white;
}

/* Trim paddings in mobile */
@media (max-width: 640px) {
  .profile-header { padding: 8px 0; }
  .section-body { padding: 10px 12px; }
  .section-head  { padding: 8px 12px; }
}

/* --- Feed Rail (caption & safe-area aware) --- */
.feed-rail {
  --rail-side-gap: max(12px, calc(env(safe-area-inset-right) + clamp(8px, 1.5vw, 14px)));
  --rail-bottom-gap: clamp(12px, 2vh, 20px);
<<<<<<< HEAD
  --rail-top-clearance: clamp(96px, 14vh, 136px);
=======
  --rail-top-clearance: clamp(104px, 16vh, 144px);
>>>>>>> 0d8a7ef8
  position: fixed;
  z-index: 40;
  right: var(--rail-side-gap);
  inset-inline-end: var(--rail-side-gap);
  bottom: calc(var(--bottom-nav-safe) + var(--caption-h, 0px) + var(--rail-bottom-gap));
  display: flex;
  flex-direction: column;
<<<<<<< HEAD
  align-items: stretch;
  gap: clamp(8px, 1.6vh, 14px);
=======
  align-items: center;
  gap: clamp(6px, 1.6vh, 12px);
>>>>>>> 0d8a7ef8
  max-height: max(
    0px,
    calc(100svh - (var(--bottom-nav-safe) + var(--caption-h, 0px)) - var(--rail-top-clearance))
  );
  overflow: visible;
  pointer-events: auto;
  padding: clamp(10px, 1.9vh, 14px);
  padding-inline: clamp(12px, 3vw, 18px);
  border-radius: clamp(20px, 4vh, 26px);
  background: linear-gradient(180deg, hsl(0 0% 8% / 0.82), hsl(0 0% 4% / 0.72));
  border: 1px solid hsl(0 0% 100% / 0.12);
  box-shadow: 0 22px 44px hsl(0 0% 0% / 0.38);
  backdrop-filter: blur(18px);
  -webkit-backdrop-filter: blur(18px);
  width: clamp(120px, 32vw, 148px);
}

/* Touch target + micro interactions */
.feed-rail__btn {
<<<<<<< HEAD
  --rail-hit: clamp(40px, 4.6vh, 48px);
=======
  min-inline-size: clamp(44px, 5.5vh, 56px);
  max-inline-size: clamp(56px, 6.2vh, 64px);
  min-block-size: clamp(48px, 6vh, 66px);
>>>>>>> 0d8a7ef8
  display: flex;
  align-items: center;
<<<<<<< HEAD
  justify-content: flex-start;
  gap: clamp(8px, 1.4vh, 12px);
  inline-size: 100%;
  min-inline-size: 0;
  padding: clamp(6px, 1vh, 9px) clamp(6px, 1.4vh, 10px);
  border-radius: clamp(18px, 3.6vh, 22px);
  border: 1px solid hsl(0 0% 100% / 0.08);
  background: hsl(0 0% 100% / 0.04);
  color: inherit;
  font: inherit;
  cursor: pointer;
  -webkit-tap-highlight-color: transparent;
  touch-action: manipulation;
  transition:
    transform 160ms var(--ease-out, cubic-bezier(0.25,0.46,0.45,0.94)),
    background-color 160ms var(--ease-out),
    border-color 160ms var(--ease-out),
    box-shadow 160ms var(--ease-out);
}
.feed-rail__btn:hover {
  background: hsl(0 0% 100% / 0.08);
  border-color: hsl(0 0% 100% / 0.16);
}
.feed-rail__btn:focus-visible {
  outline: none;
  border-color: hsl(0 0% 100% / 0.28);
  box-shadow: 0 0 0 3px hsl(0 0% 100% / 0.16);
=======
  justify-content: center;
  gap: clamp(2px, 0.8vh, 6px);
  border-radius: clamp(14px, 3vh, 20px);
  -webkit-tap-highlight-color: transparent;
  touch-action: manipulation;
  transition: transform 160ms var(--ease-out, cubic-bezier(0.25,0.46,0.45,0.94));
  background: transparent;
>>>>>>> 0d8a7ef8
}
.feed-rail__btn:active { transform: scale(0.97); }

/* Icon container (glass) */
.feed-rail__icon {
  inline-size: var(--rail-hit);
  block-size: var(--rail-hit);
  display: grid;
  place-items: center;
  border-radius: 9999px;
<<<<<<< HEAD
  background: linear-gradient(180deg, hsl(0 0% 16% / 0.88), hsl(0 0% 6% / 0.78));
  border: 1px solid hsl(0 0% 100% / 0.16);
  box-shadow: 0 14px 28px hsl(0 0% 0% / 0.4);
  flex-shrink: 0;
  transition:
    transform 160ms var(--ease-out),
    background-color 160ms var(--ease-out),
    box-shadow 160ms var(--ease-out),
    border-color 160ms var(--ease-out);
=======
  padding: clamp(4px, 0.9vh, 6px);
  width: clamp(32px, 4.6vh, 40px);
  height: clamp(32px, 4.6vh, 40px);
  border: 1px solid hsl(0 0% 100% / 0.18);
  backdrop-filter: blur(10px);
  -webkit-backdrop-filter: blur(10px);
  transition: transform 160ms var(--ease-out), background-color 160ms var(--ease-out), box-shadow 160ms var(--ease-out);
}
.feed-rail__icon--idle {
  background: hsl(0 0% 0% / 0.40);
>>>>>>> 0d8a7ef8
}
.feed-rail__icon--idle:hover {
  background: linear-gradient(180deg, hsl(0 0% 28% / 0.88), hsl(0 0% 12% / 0.8));
  border-color: hsl(0 0% 100% / 0.22);
}
.feed-rail__icon--active {
  background: linear-gradient(135deg, hsl(var(--primary) / 0.95), hsl(var(--primary-glow, 35 100% 70%) / 0.9));
  border-color: hsl(var(--primary-glow, 35 100% 70%) / 0.65);
  box-shadow: 0 18px 36px hsl(var(--primary) / 0.5);
  transform: translateZ(0) scale(1.04);
}

/* SVG sizing stays consistent across screens */
.feed-rail__icon svg {
<<<<<<< HEAD
  width: clamp(18px, 2.4vh, 22px);
  height: clamp(18px, 2.4vh, 22px);
=======
  width: clamp(16px, 2.2vh, 20px);
  height: clamp(16px, 2.2vh, 20px);
>>>>>>> 0d8a7ef8
  color: white;
}

/* Count/Post label: glass chip for contrast over busy media */
.feed-rail__label {
<<<<<<< HEAD
  flex: 1;
  min-inline-size: 0;
  font-size: clamp(11px, 1.3vh, 13px);
  line-height: 1;
  font-weight: 600;
  color: hsl(0 0% 100% / 0.9);
  padding: clamp(4px, 0.8vh, 6px) clamp(10px, 1.6vh, 14px);
  border-radius: 9999px;
  background: hsl(0 0% 100% / 0.1);
  border: 1px solid hsl(0 0% 100% / 0.18);
  box-shadow: inset 0 1px 0 hsl(0 0% 100% / 0.2);
  white-space: nowrap;
  text-overflow: ellipsis;
  overflow: hidden;
  text-align: center;
  letter-spacing: 0.01em;
}

.feed-rail__btn[data-label-variant="count"] .feed-rail__label {
  font-variant-numeric: tabular-nums;
  font-weight: 700;
  padding-inline: clamp(6px, 1.2vh, 10px);
  min-inline-size: clamp(30px, 5vw, 40px);
}

.feed-rail__btn[data-has-label="false"] {
  justify-content: center;
  padding-inline: clamp(6px, 1vh, 8px);
}

.feed-rail__btn[data-has-label="false"] .feed-rail__label {
  display: none;
=======
  font-size: clamp(10px, 1.2vh, 12px);
  line-height: 1;
  font-weight: 600;
  color: white;
  padding: clamp(1px, 0.3vh, 3px) clamp(4px, 0.9vh, 6px);
  border-radius: 9999px;
  background: linear-gradient(180deg, rgba(0,0,0,.55), rgba(0,0,0,.35));
  border: 1px solid rgba(255,255,255,.18);
  text-shadow: 0 1px 2px rgba(0,0,0,.45);
  white-space: nowrap;
>>>>>>> 0d8a7ef8
}

.feed-rail__btn[data-has-label="false"] .feed-rail__icon {
  box-shadow: 0 16px 32px hsl(0 0% 0% / 0.45);
}

/* Short screens: collapse text labels but keep counts */
@media (max-height: 680px) {
  .feed-rail__btn[data-label-variant="text"] .feed-rail__label {
    display: none;
  }

  .feed-rail__btn {
    justify-content: center;
  }
}

/* Landscape: rail sits a bit higher so it never hits bottom nav or caption */
@media (orientation: landscape) and (max-height: 500px) {
  .feed-rail { bottom: calc(var(--bottom-nav-safe) + max(48px, 10vh)); }
}

/* Narrow phones: revert to icon stack and trim paddings */
@media (max-width: 420px) {
  .feed-rail {
    width: max-content;
    padding-inline: clamp(10px, 2vw, 14px);
  }

  .feed-rail__btn {
    inline-size: clamp(52px, 16vw, 64px);
    flex-direction: column;
    align-items: center;
    gap: clamp(4px, 0.9vh, 6px);
    padding: clamp(6px, 1vh, 8px) clamp(4px, 0.8vh, 6px);
  }

  .feed-rail__label {
    width: 100%;
  }
}

/* Very narrow phones: slightly smaller hit circle but keep 44pt min touch via button wrapper */
@media (max-width: 360px) {
  .feed-rail {
    --rail-bottom-gap: clamp(8px, 1.4vh, 14px);
<<<<<<< HEAD
    padding-inline: clamp(8px, 1.6vh, 12px);
  }

  .feed-rail__btn {
    --rail-hit: clamp(36px, 4.4vh, 44px);
    inline-size: clamp(48px, 18vw, 58px);
    gap: clamp(3px, 0.8vh, 4px);
  }

  .feed-rail__label {
    font-size: clamp(10px, 1.2vh, 12px);
=======
  }
  .feed-rail__btn {
    min-inline-size: clamp(40px, 5.5vh, 52px);
    max-inline-size: clamp(52px, 6vh, 60px);
    min-block-size: clamp(44px, 5.4vh, 58px);
    gap: clamp(2px, 0.6vh, 4px);
  }
  .feed-rail__icon {
    width: clamp(30px, 4.4vh, 36px);
    height: clamp(30px, 4.4vh, 36px);
    padding: clamp(3px, 0.8vh, 5px);
  }
  .feed-rail__icon svg {
    width: clamp(14px, 2vh, 18px);
    height: clamp(14px, 2vh, 18px);
>>>>>>> 0d8a7ef8
  }
}

/* Close the @layer components block */<|MERGE_RESOLUTION|>--- conflicted
+++ resolved
@@ -2048,11 +2048,7 @@
 .feed-rail {
   --rail-side-gap: max(12px, calc(env(safe-area-inset-right) + clamp(8px, 1.5vw, 14px)));
   --rail-bottom-gap: clamp(12px, 2vh, 20px);
-<<<<<<< HEAD
-  --rail-top-clearance: clamp(96px, 14vh, 136px);
-=======
   --rail-top-clearance: clamp(104px, 16vh, 144px);
->>>>>>> 0d8a7ef8
   position: fixed;
   z-index: 40;
   right: var(--rail-side-gap);
@@ -2060,13 +2056,8 @@
   bottom: calc(var(--bottom-nav-safe) + var(--caption-h, 0px) + var(--rail-bottom-gap));
   display: flex;
   flex-direction: column;
-<<<<<<< HEAD
-  align-items: stretch;
-  gap: clamp(8px, 1.6vh, 14px);
-=======
   align-items: center;
   gap: clamp(6px, 1.6vh, 12px);
->>>>>>> 0d8a7ef8
   max-height: max(
     0px,
     calc(100svh - (var(--bottom-nav-safe) + var(--caption-h, 0px)) - var(--rail-top-clearance))
@@ -2086,44 +2077,11 @@
 
 /* Touch target + micro interactions */
 .feed-rail__btn {
-<<<<<<< HEAD
-  --rail-hit: clamp(40px, 4.6vh, 48px);
-=======
   min-inline-size: clamp(44px, 5.5vh, 56px);
   max-inline-size: clamp(56px, 6.2vh, 64px);
   min-block-size: clamp(48px, 6vh, 66px);
->>>>>>> 0d8a7ef8
   display: flex;
   align-items: center;
-<<<<<<< HEAD
-  justify-content: flex-start;
-  gap: clamp(8px, 1.4vh, 12px);
-  inline-size: 100%;
-  min-inline-size: 0;
-  padding: clamp(6px, 1vh, 9px) clamp(6px, 1.4vh, 10px);
-  border-radius: clamp(18px, 3.6vh, 22px);
-  border: 1px solid hsl(0 0% 100% / 0.08);
-  background: hsl(0 0% 100% / 0.04);
-  color: inherit;
-  font: inherit;
-  cursor: pointer;
-  -webkit-tap-highlight-color: transparent;
-  touch-action: manipulation;
-  transition:
-    transform 160ms var(--ease-out, cubic-bezier(0.25,0.46,0.45,0.94)),
-    background-color 160ms var(--ease-out),
-    border-color 160ms var(--ease-out),
-    box-shadow 160ms var(--ease-out);
-}
-.feed-rail__btn:hover {
-  background: hsl(0 0% 100% / 0.08);
-  border-color: hsl(0 0% 100% / 0.16);
-}
-.feed-rail__btn:focus-visible {
-  outline: none;
-  border-color: hsl(0 0% 100% / 0.28);
-  box-shadow: 0 0 0 3px hsl(0 0% 100% / 0.16);
-=======
   justify-content: center;
   gap: clamp(2px, 0.8vh, 6px);
   border-radius: clamp(14px, 3vh, 20px);
@@ -2131,7 +2089,6 @@
   touch-action: manipulation;
   transition: transform 160ms var(--ease-out, cubic-bezier(0.25,0.46,0.45,0.94));
   background: transparent;
->>>>>>> 0d8a7ef8
 }
 .feed-rail__btn:active { transform: scale(0.97); }
 
@@ -2142,17 +2099,6 @@
   display: grid;
   place-items: center;
   border-radius: 9999px;
-<<<<<<< HEAD
-  background: linear-gradient(180deg, hsl(0 0% 16% / 0.88), hsl(0 0% 6% / 0.78));
-  border: 1px solid hsl(0 0% 100% / 0.16);
-  box-shadow: 0 14px 28px hsl(0 0% 0% / 0.4);
-  flex-shrink: 0;
-  transition:
-    transform 160ms var(--ease-out),
-    background-color 160ms var(--ease-out),
-    box-shadow 160ms var(--ease-out),
-    border-color 160ms var(--ease-out);
-=======
   padding: clamp(4px, 0.9vh, 6px);
   width: clamp(32px, 4.6vh, 40px);
   height: clamp(32px, 4.6vh, 40px);
@@ -2163,7 +2109,6 @@
 }
 .feed-rail__icon--idle {
   background: hsl(0 0% 0% / 0.40);
->>>>>>> 0d8a7ef8
 }
 .feed-rail__icon--idle:hover {
   background: linear-gradient(180deg, hsl(0 0% 28% / 0.88), hsl(0 0% 12% / 0.8));
@@ -2178,52 +2123,13 @@
 
 /* SVG sizing stays consistent across screens */
 .feed-rail__icon svg {
-<<<<<<< HEAD
-  width: clamp(18px, 2.4vh, 22px);
-  height: clamp(18px, 2.4vh, 22px);
-=======
   width: clamp(16px, 2.2vh, 20px);
   height: clamp(16px, 2.2vh, 20px);
->>>>>>> 0d8a7ef8
   color: white;
 }
 
 /* Count/Post label: glass chip for contrast over busy media */
 .feed-rail__label {
-<<<<<<< HEAD
-  flex: 1;
-  min-inline-size: 0;
-  font-size: clamp(11px, 1.3vh, 13px);
-  line-height: 1;
-  font-weight: 600;
-  color: hsl(0 0% 100% / 0.9);
-  padding: clamp(4px, 0.8vh, 6px) clamp(10px, 1.6vh, 14px);
-  border-radius: 9999px;
-  background: hsl(0 0% 100% / 0.1);
-  border: 1px solid hsl(0 0% 100% / 0.18);
-  box-shadow: inset 0 1px 0 hsl(0 0% 100% / 0.2);
-  white-space: nowrap;
-  text-overflow: ellipsis;
-  overflow: hidden;
-  text-align: center;
-  letter-spacing: 0.01em;
-}
-
-.feed-rail__btn[data-label-variant="count"] .feed-rail__label {
-  font-variant-numeric: tabular-nums;
-  font-weight: 700;
-  padding-inline: clamp(6px, 1.2vh, 10px);
-  min-inline-size: clamp(30px, 5vw, 40px);
-}
-
-.feed-rail__btn[data-has-label="false"] {
-  justify-content: center;
-  padding-inline: clamp(6px, 1vh, 8px);
-}
-
-.feed-rail__btn[data-has-label="false"] .feed-rail__label {
-  display: none;
-=======
   font-size: clamp(10px, 1.2vh, 12px);
   line-height: 1;
   font-weight: 600;
@@ -2234,7 +2140,6 @@
   border: 1px solid rgba(255,255,255,.18);
   text-shadow: 0 1px 2px rgba(0,0,0,.45);
   white-space: nowrap;
->>>>>>> 0d8a7ef8
 }
 
 .feed-rail__btn[data-has-label="false"] .feed-rail__icon {
@@ -2281,19 +2186,6 @@
 @media (max-width: 360px) {
   .feed-rail {
     --rail-bottom-gap: clamp(8px, 1.4vh, 14px);
-<<<<<<< HEAD
-    padding-inline: clamp(8px, 1.6vh, 12px);
-  }
-
-  .feed-rail__btn {
-    --rail-hit: clamp(36px, 4.4vh, 44px);
-    inline-size: clamp(48px, 18vw, 58px);
-    gap: clamp(3px, 0.8vh, 4px);
-  }
-
-  .feed-rail__label {
-    font-size: clamp(10px, 1.2vh, 12px);
-=======
   }
   .feed-rail__btn {
     min-inline-size: clamp(40px, 5.5vh, 52px);
@@ -2309,7 +2201,6 @@
   .feed-rail__icon svg {
     width: clamp(14px, 2vh, 18px);
     height: clamp(14px, 2vh, 18px);
->>>>>>> 0d8a7ef8
   }
 }
 
