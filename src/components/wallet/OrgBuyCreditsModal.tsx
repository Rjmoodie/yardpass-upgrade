--- conflicted
+++ resolved
@@ -4,10 +4,7 @@
 import { Input } from "@/components/ui/input";
 import { Label } from "@/components/ui/label";
 import { RadioGroup, RadioGroupItem } from "@/components/ui/radio-group";
-<<<<<<< HEAD
-=======
 import { BrandedSpinner } from '../BrandedSpinner';
->>>>>>> 3b6f6dfa
 import { Skeleton } from "@/components/ui/skeleton";
 import { useToast } from "@/hooks/use-toast";
 import { CreditPackage } from "@/hooks/useOrgWallet";
@@ -187,16 +184,7 @@
             <Button onClick={handlePurchase} disabled={disabled} className="flex-1">
               {isPurchasing ? (
                 <>
-<<<<<<< HEAD
-                  <YardpassSpinner
-                    size="xs"
-                    showGlow={false}
-                    showLogo={false}
-                    className="mr-2"
-                  />
-=======
                   <BrandedSpinner size="sm" />
->>>>>>> 3b6f6dfa
                   Processing…
                 </>
               ) : (
