--- conflicted
+++ resolved
@@ -290,7 +290,6 @@
       </header>
 
       <main className="mx-auto flex w-full max-w-4xl flex-1 flex-col gap-6 px-4 py-6 sm:px-6">
-<<<<<<< HEAD
         {isGuestMode && guestSession && (
           <GuestSessionManager
             session={guestSession}
@@ -343,15 +342,6 @@
           </Card>
         )}
 
-=======
-        {isGuestMode && onGuestSignOut && (
-          <GuestSessionManager 
-            onSignOut={onGuestSignOut}
-            className="mb-4"
-          />
-        )}
-        
->>>>>>> 1a0d7e16
         <Card className="border-border/60 bg-background/80 p-6 shadow-sm">
           <TicketList
             tickets={visibleTickets}
