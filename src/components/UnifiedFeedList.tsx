import React, { useCallback, useEffect, useMemo, useRef, useState } from 'react';
import { useNavigate } from 'react-router-dom';
import { SlidersHorizontal, MapPin, Compass } from 'lucide-react';
<<<<<<< HEAD
=======
import { BrandedSpinner } from './BrandedSpinner';
>>>>>>> 3b6f6dfa
import { useUnifiedFeedInfinite } from '@/hooks/useUnifiedFeedInfinite';
import { useCampaignBoosts, type CampaignBoostRow } from '@/hooks/useCampaignBoosts';
import { useAuth } from '@/contexts/AuthContext';
import { useAuthGuard } from '@/hooks/useAuthGuard';
import { useOptimisticReactions } from '@/hooks/useOptimisticReactions';
import { useShare } from '@/hooks/useShare';
import { useToast } from '@/hooks/use-toast';
import { FeedFilter } from '@/components/FeedFilter';
import { FeedGestures } from '@/components/FeedGestures';
import { FeedKeymap } from '@/components/FeedKeymap';
import { EventCard } from '@/components/EventCard';
import { UserPostCard } from '@/components/UserPostCard';
import CommentModal from '@/components/CommentModal';
import { PostCreatorModal } from '@/components/PostCreatorModal';
import { Button } from '@/components/ui/button';
import { Skeleton } from '@/components/ui/skeleton';
import { DEFAULT_EVENT_COVER } from '@/lib/constants';
import type { FeedItem } from '@/hooks/unifiedFeedTypes';
import { EventTicketModal } from '@/components/EventTicketModal';
import { isVideoUrl } from '@/utils/mux';
import { YardpassSpinner } from '@/components/LoadingSpinner';

type FeedFilters = {
  dates: string[];
  locations: string[];
  categories: string[];
  searchRadius: number;
};

type CommentContext = {
  postId: string;
  eventId: string;
  eventTitle: string;
};

type TicketModalEvent = {
  id: string;
  title: string;
  start_at: string;
  venue?: string;
  address?: string;
  description?: string;
};

const DEFAULT_FILTERS: FeedFilters = {
  dates: [], // Show all dates by default to display all available videos
  locations: ['Near Me'],
  categories: [],
  searchRadius: 25,
};

const PROMOTED_INTERVAL = 4;

const isVideoPost = (item: FeedItem) =>
  item.item_type === 'post' &&
  Array.isArray(item.media_urls) &&
  item.media_urls.some((url) => isVideoUrl(url));

function postEngagementScore(item: FeedItem) {
  if (item.item_type !== 'post') return 0;

  const hasVideo = isVideoPost(item);
  const likes = item.metrics?.likes ?? 0;
  const comments = item.metrics?.comments ?? 0;

  const cappedLikes = Math.min(likes, 200);
  const cappedComments = Math.min(comments, 100);

  const engagementWeight = (cappedLikes * 0.4 + cappedComments * 0.6) / 200;
  return (hasVideo ? 2 : 0) + engagementWeight;
}

function interleaveFeedItems(items: FeedItem[]): FeedItem[] {
  if (items.length < 2) return items;

  const events: FeedItem[] = [];
  const posts: FeedItem[] = [];

  items.forEach((item) => {
    if (item.item_type === 'event') {
      events.push(item);
    } else if (item.item_type === 'post') {
      posts.push(item);
    }
  });

  const sortedPosts = posts
    .slice()
    .sort((a, b) => postEngagementScore(b) - postEngagementScore(a));

  if (!events.length || !posts.length) {
    return events.length ? [...events] : sortedPosts;
  }

  const firstType = items[0].item_type;
  const primary = firstType === 'event' ? events : sortedPosts;
  const secondary = firstType === 'event' ? sortedPosts : events;

  const result: FeedItem[] = [];
  let primaryIndex = 0;
  let secondaryIndex = 0;

  while (primaryIndex < primary.length || secondaryIndex < secondary.length) {
    if (primaryIndex < primary.length) {
      result.push(primary[primaryIndex]);
      primaryIndex += 1;
    }

    if (secondaryIndex < secondary.length) {
      result.push(secondary[secondaryIndex]);
      secondaryIndex += 1;
    }
  }

  return result;
}

function normalizeBoost(row: CampaignBoostRow): FeedItem {
  const id = `boost-${row.campaign_id}-${row.creative_id ?? row.event_id}`;
  return {
    item_type: 'event',
    sort_ts: new Date().toISOString(),
    item_id: id,
    event_id: row.event_id,
    event_title: row.event_title ?? 'Featured experience',
    event_description: row.event_description ?? row.body_text ?? '',
    event_starts_at: row.event_starts_at ?? null,
    event_cover_image: row.event_cover_image || row.media_url || DEFAULT_EVENT_COVER,
    event_organizer: row.organizer_name ?? 'Featured organizer',
    event_organizer_id: row.organizer_id,
    event_owner_context_type: row.owner_context_type ?? 'organization',
    event_location: row.event_location || row.event_city || 'Happening soon',
    author_id: null,
    author_name: null,
    author_badge: null,
    author_social_links: null,
    media_urls: null,
    content: null,
    metrics: { likes: 0, comments: 0, viewer_has_liked: false },
    sponsor: null,
    sponsors: null,
    promotion: {
      campaignId: row.campaign_id,
      creativeId: row.creative_id,
      objective: row.objective,
      headline: row.headline ?? undefined,
      body: row.body_text ?? undefined,
      ctaLabel: row.cta_label ?? undefined,
      ctaUrl: row.cta_url ?? undefined,
      priority: row.priority ?? undefined,
      rateModel: row.default_rate_model ?? undefined,
      cpmRateCredits: row.cpm_rate_credits ?? undefined,
      cpcRateCredits: row.cpc_rate_credits ?? undefined,
      remainingCredits: row.remaining_credits ?? undefined,
      frequencyCapPerUser: row.frequency_cap_per_user ?? undefined,
      frequencyCapPeriod: row.frequency_cap_period ?? undefined,
    },
  };
}

function renderLoadingState() {
  return (
    <div className="relative h-dvh w-full overflow-hidden bg-neutral-950">
      <div className="absolute inset-0 bg-gradient-to-b from-neutral-900 via-neutral-950 to-black" />
      <div className="relative z-10 flex h-full flex-col gap-6 px-6 pt-20">
        <div className="space-y-3">
          <Skeleton className="h-4 w-24 bg-white/10" />
          <Skeleton className="h-10 w-1/2 bg-white/10" />
          <Skeleton className="h-4 w-40 bg-white/10" />
        </div>
        <div className="grid gap-4">
          {[0, 1, 2].map((idx) => (
            <div key={idx} className="h-[60vh] rounded-3xl border border-white/5 bg-white/5">
              <Skeleton className="h-full w-full rounded-3xl bg-white/5" />
            </div>
          ))}
        </div>
      </div>
    </div>
  );
}

export default function UnifiedFeedList() {
  const navigate = useNavigate();
  const scrollRef = useRef<HTMLDivElement | null>(null);
  const sentinelRef = useRef<HTMLDivElement | null>(null);
  const itemRefs = useRef<Array<HTMLElement | null>>([]);
  const scrollUpdateRafRef = useRef<number | null>(null);

  const { user } = useAuth();
  const { requireAuth } = useAuthGuard();
  const { toggleLike, getOptimisticData } = useOptimisticReactions();
  const { sharePost } = useShare();
  const { toast } = useToast();

  const { containerProps } = FeedGestures();
  FeedKeymap();

  const [filtersOpen, setFiltersOpen] = useState(false);
  const [filters, setFilters] = useState<FeedFilters>(() => ({ ...DEFAULT_FILTERS }));
  const [activeIndex, setActiveIndex] = useState(0);
  const [pausedVideos, setPausedVideos] = useState<Record<string, boolean>>({});
  const [globalSoundEnabled, setGlobalSoundEnabled] = useState(false);
  const [lastActiveVideoId, setLastActiveVideoId] = useState<string | null>(null);
  const [scrollVelocity, setScrollVelocity] = useState(0);
  const lastScrollTime = useRef<number>(Date.now());
  const lastScrollPosition = useRef<number>(0);
  const [autoplayReady, setAutoplayReady] = useState(() => {
    if (typeof navigator === 'undefined' || !('userActivation' in navigator)) {
      return false;
    }
    try {
      return (navigator as any).userActivation?.hasBeenActive ?? false;
    } catch (error) {
      if (import.meta.env?.DEV) {
        // eslint-disable-next-line no-console
        console.debug('⚠️ Unable to determine user activation state', error);
      }
      return false;
    }
  });

  const registerInteraction = useCallback(() => {
    setAutoplayReady((prev) => {
      if (!prev && import.meta.env?.DEV) {
        // eslint-disable-next-line no-console
        console.debug('🎬 Feed interaction detected - unlocking autoplay');
      }
      return true;
    });
  }, []);
  const [commentContext, setCommentContext] = useState<CommentContext | null>(null);
  const [showCommentModal, setShowCommentModal] = useState(false);
  const [ticketModalOpen, setTicketModalOpen] = useState(false);
  const [ticketModalEvent, setTicketModalEvent] = useState<TicketModalEvent | null>(null);
  const [postCreatorOpen, setPostCreatorOpen] = useState(false);

  const {
    items,
    status,
    refetch,
    hasNextPage,
    fetchNextPage,
    isFetchingNextPage,
    applyEngagementDelta,
  } = useUnifiedFeedInfinite(30);

  const { data: campaignBoosts = [], isLoading: boostsLoading } = useCampaignBoosts({
    placement: 'feed',
    limit: 8,
    userId: user?.id ?? null,
  });

  const organicItems = items ?? [];
  const interleavedOrganicItems = useMemo(() => interleaveFeedItems(organicItems), [organicItems]);
  const normalizedBoosts = useMemo(() => {
    if (!campaignBoosts?.length) return [] as FeedItem[];
    const seen = new Set<string>();
    return campaignBoosts
      .map(normalizeBoost)
      .filter((boost) => {
        if (!boost.event_id) return false;
        if (seen.has(boost.item_id)) return false;
        seen.add(boost.item_id);
        return true;
      })
      .sort((a, b) => (b.promotion?.priority ?? 0) - (a.promotion?.priority ?? 0));
  }, [campaignBoosts]);

  const blendedItems = useMemo(() => {
    if (!interleavedOrganicItems.length) {
      return normalizedBoosts.length ? normalizedBoosts : interleavedOrganicItems;
    }

    if (!normalizedBoosts.length) {
      return interleavedOrganicItems;
    }

    const boostsQueue = [...normalizedBoosts];
    const output: FeedItem[] = [];

    interleavedOrganicItems.forEach((item, idx) => {
      if (idx > 0 && idx % PROMOTED_INTERVAL === 0 && boostsQueue.length) {
        output.push(boostsQueue.shift()!);
      }
      output.push(item);
    });

    return boostsQueue.length ? [...output, ...boostsQueue] : output;
  }, [interleavedOrganicItems, normalizedBoosts]);

  const filteredItems = useMemo(() => {
    if (!blendedItems.length) return blendedItems;

    const normalizeDate = (item: FeedItem): Date | null => {
      const source = item.event_starts_at ?? item.sort_ts;
      if (!source) return null;
      const parsed = new Date(source);
      return Number.isNaN(parsed.getTime()) ? null : parsed;
    };

    const matchesDateFilters = (item: FeedItem) => {
      if (!filters.dates.length) return true;
      const eventDate = normalizeDate(item);
      if (!eventDate) return true;

      const now = new Date();

      return filters.dates.some((filter) => {
        switch (filter) {
          case 'This Month': {
            return (
              eventDate.getFullYear() === now.getFullYear() &&
              eventDate.getMonth() === now.getMonth()
            );
          }
          case 'This Weekend': {
            const day = now.getDay();
            const diffToFriday = (5 - day + 7) % 7;
            const friday = new Date(now);
            friday.setDate(now.getDate() + diffToFriday);
            friday.setHours(0, 0, 0, 0);
            const sunday = new Date(friday);
            sunday.setDate(friday.getDate() + 2);
            sunday.setHours(23, 59, 59, 999);
            return eventDate >= friday && eventDate <= sunday;
          }
          case 'Tonight': {
            const tonight = new Date(now);
            tonight.setHours(0, 0, 0, 0);
            const endOfDay = new Date(tonight);
            endOfDay.setHours(23, 59, 59, 999);
            return eventDate >= tonight && eventDate <= endOfDay;
          }
          case 'Halloween':
            return eventDate.getMonth() === 9 && eventDate.getDate() === 31;
          case 'Next Week': {
            const start = new Date(now);
            start.setDate(now.getDate() + 7);
            start.setHours(0, 0, 0, 0);
            const end = new Date(start);
            end.setDate(start.getDate() + 6);
            end.setHours(23, 59, 59, 999);
            return eventDate >= start && eventDate <= end;
          }
          case 'Next Month': {
            const nextMonth = new Date(now.getFullYear(), now.getMonth() + 1, 1);
            const followingMonth = new Date(now.getFullYear(), now.getMonth() + 2, 1);
            return eventDate >= nextMonth && eventDate < followingMonth;
          }
          default:
            return true;
        }
      });
    };

    const matchesLocationFilters = (item: FeedItem) => {
      if (!filters.locations.length) return true;
      const locationText = item.event_location?.toLowerCase?.() ?? '';
      return filters.locations.some((location) => {
        if (location === 'Near Me') return true;
        return locationText.includes(location.toLowerCase());
      });
    };

    const matchesCategoryFilters = (item: FeedItem) => {
      if (!filters.categories.length) return true;
      const category = item.promotion?.objective ?? item.event_description ?? '';
      return filters.categories.some((needle) =>
        category.toLowerCase().includes(needle.toLowerCase())
      );
    };

    const matchesRadius = (item: FeedItem) => {
      const radius = filters.searchRadius ?? 0;
      if (!radius || radius >= 100) return true;
      const distance = (item as unknown as { distance_miles?: number | null }).distance_miles;
      if (typeof distance !== 'number') return true;
      return distance <= radius;
    };

    return blendedItems.filter(
      (item) =>
        matchesDateFilters(item) &&
        matchesLocationFilters(item) &&
        matchesCategoryFilters(item) &&
        matchesRadius(item)
    );
  }, [blendedItems, filters]);

  useEffect(() => {
    // Preserve existing element refs while trimming any that are no longer rendered.
    itemRefs.current = itemRefs.current.slice(0, filteredItems.length);
  }, [filteredItems.length]);

  useEffect(() => {
    if (autoplayReady) return undefined;
    if (typeof window === 'undefined') return undefined;
    const timer = window.setTimeout(() => setAutoplayReady(true), 800);
    return () => window.clearTimeout(timer);
  }, [autoplayReady]);

  useEffect(() => {
    if (activeIndex >= filteredItems.length) {
      setActiveIndex(filteredItems.length > 0 ? filteredItems.length - 1 : 0);
    }
  }, [activeIndex, filteredItems.length]);

  useEffect(() => {
    setActiveIndex((prev) => {
      if (!filteredItems.length) return 0;
      if (prev < filteredItems.length) return prev;

      const firstVideoIndex = filteredItems.findIndex(isVideoPost);
      return firstVideoIndex >= 0 ? firstVideoIndex : 0;
    });
  }, [filteredItems]);

  const updateActiveIndexFromScroll = useCallback(() => {
    const container = scrollRef.current;
    if (!container || !filteredItems.length) return;

    const containerRect = container.getBoundingClientRect();
    const viewportTop = containerRect.top;
    const viewportBottom = containerRect.bottom;
    const viewportHeight = Math.max(1, viewportBottom - viewportTop);
    const viewportCenter = viewportTop + viewportHeight / 2;

    let bestVideo: { index: number; score: number } | null = null;
    let bestFallback: { index: number; score: number } | null = null;

    itemRefs.current.forEach((el, index) => {
      if (!el) return;

      const rect = el.getBoundingClientRect();
      const height = Math.max(rect.height, 1);
      const intersectionTop = Math.max(rect.top, viewportTop);
      const intersectionBottom = Math.min(rect.bottom, viewportBottom);
      const intersectionHeight = Math.max(0, intersectionBottom - intersectionTop);

      if (intersectionHeight <= 0) return;

      const visibilityRatio = intersectionHeight / height;
      const distanceToCenter = Math.abs(rect.top + height / 2 - viewportCenter);
      const normalizedDistance = 1 - Math.min(distanceToCenter / (viewportHeight / 2), 1);
      const velocityBoost = scrollVelocity > 0.75 ? 0.08 : 0;

      const score = visibilityRatio * 0.7 + normalizedDistance * 0.3 + velocityBoost;

      const item = filteredItems[index];
      const video = item ? isVideoPost(item) : false;

      if (video) {
        if (!bestVideo || score > bestVideo.score) {
          bestVideo = { index, score };
        }
      }

      if (!bestFallback || score > bestFallback.score) {
        bestFallback = { index, score };
      }
    });

    const minVideoScore = scrollVelocity > 0.6 ? 0.25 : 0.35;
    const candidate = bestVideo && bestVideo.score >= minVideoScore ? bestVideo : bestFallback;

    if (candidate) {
      setActiveIndex((prev) => (prev === candidate.index ? prev : candidate.index));
    }
  }, [filteredItems, scrollVelocity]);

  useEffect(() => {
    updateActiveIndexFromScroll();
  }, [updateActiveIndexFromScroll, filteredItems.length]);

  useEffect(() => {
    const handleResize = () => updateActiveIndexFromScroll();
    window.addEventListener('resize', handleResize);
    return () => window.removeEventListener('resize', handleResize);
  }, [updateActiveIndexFromScroll]);

  // Intelligent video state management - pause previous video when switching to new one
  useEffect(() => {
    const currentItem = filteredItems[activeIndex];
    if (!currentItem || currentItem.item_type !== 'post') return;

    const currentVideoId = currentItem.item_id;
    const isVideo = isVideoPost(currentItem);
    
    if (isVideo && lastActiveVideoId && lastActiveVideoId !== currentVideoId) {
      // Pause the previous video when switching to a new one
      setPausedVideos((prev) => ({
        ...prev,
        [lastActiveVideoId]: true,
      }));
    }

    if (isVideo) {
      // Ensure the active video is not marked as paused so autoplay can resume
      setPausedVideos((prev) => {
        if (!prev[currentVideoId]) return prev;

        const next = { ...prev };
        delete next[currentVideoId];
        return next;
      });

      setLastActiveVideoId(currentVideoId);
    }
  }, [activeIndex, filteredItems, lastActiveVideoId]);

  useEffect(() => {
    const container = scrollRef.current;
    if (!container) return;

    const markInteraction = () => registerInteraction();

    const queueActiveUpdate = () => {
      if (scrollUpdateRafRef.current != null) {
        cancelAnimationFrame(scrollUpdateRafRef.current);
      }

      scrollUpdateRafRef.current = window.requestAnimationFrame(() => {
        scrollUpdateRafRef.current = null;
        updateActiveIndexFromScroll();
      });
    };

    // Track scroll velocity for more responsive video switching
    const handleScroll = () => {
      const now = Date.now();
      const currentPosition = container.scrollTop;
      const timeDelta = now - lastScrollTime.current;
      const positionDelta = Math.abs(currentPosition - lastScrollPosition.current);
      
      if (timeDelta > 0) {
        const velocity = positionDelta / timeDelta;
        setScrollVelocity(velocity);
      }

      lastScrollTime.current = now;
      lastScrollPosition.current = currentPosition;

      queueActiveUpdate();
    };

    container.addEventListener('scroll', handleScroll, { passive: true });
    container.addEventListener('scroll', markInteraction, { passive: true });
    container.addEventListener('click', markInteraction);
    container.addEventListener('touchstart', markInteraction, { passive: true });
    window.addEventListener('keydown', markInteraction);

    return () => {
      if (scrollUpdateRafRef.current != null) {
        cancelAnimationFrame(scrollUpdateRafRef.current);
        scrollUpdateRafRef.current = null;
      }
      container.removeEventListener('scroll', handleScroll);
      container.removeEventListener('scroll', markInteraction);
      container.removeEventListener('click', markInteraction);
      container.removeEventListener('touchstart', markInteraction);
      window.removeEventListener('keydown', markInteraction);
    };
  }, [registerInteraction, updateActiveIndexFromScroll]);

  useEffect(() => {
    const container = scrollRef.current;
    const sentinel = sentinelRef.current;
    if (!container || !sentinel) return;

    const observer = new IntersectionObserver(
      (entries) => {
        const entry = entries[0];
        if (entry?.isIntersecting && hasNextPage && !isFetchingNextPage) {
          void fetchNextPage();
        }
      },
      { root: container, threshold: 0.1 }
    );

    observer.observe(sentinel);
    return () => observer.disconnect();
  }, [fetchNextPage, hasNextPage, isFetchingNextPage]);

  const handleLike = useCallback(
    (item: Extract<FeedItem, { item_type: 'post' }>) => {
      const snapshot = getOptimisticData(item.item_id, {
        isLiked: item.metrics.viewer_has_liked ?? false,
        likeCount: item.metrics.likes ?? 0,
      });

      requireAuth(() => {
        void (async () => {
          const result = await toggleLike(
            item.item_id,
            snapshot.isLiked,
            snapshot.likeCount
          );
          if (result.ok) {
            applyEngagementDelta(item.item_id, {
              mode: 'absolute',
              like_count: result.likeCount,
              viewer_has_liked: result.isLiked,
            });
          }
        })();
      }, 'Please sign in to like posts');
    },
    [applyEngagementDelta, getOptimisticData, requireAuth, toggleLike]
  );

  const handleComment = useCallback(
    (item: Extract<FeedItem, { item_type: 'post' }>) => {
      requireAuth(() => {
        setCommentContext({
          postId: item.item_id,
          eventId: item.event_id,
          eventTitle: item.event_title,
        });
        setShowCommentModal(true);
      }, 'Please sign in to comment');
    },
    [requireAuth]
  );

  const handleSharePost = useCallback(
    (item: Extract<FeedItem, { item_type: 'post' }>) => {
      sharePost(item.item_id, item.event_title, item.content ?? undefined);
    },
    [sharePost]
  );

  const handleOpenTickets = useCallback(
    (eventId: string, item?: FeedItem) => {
      const source = item ?? blendedItems.find((candidate) => candidate.event_id === eventId);
      if (!source) {
        setTicketModalEvent({
          id: eventId,
          title: 'Event tickets',
          start_at: new Date().toISOString(),
        });
      } else {
        const [venue, ...restLocation] = (source.event_location ?? '')
          .split(',')
          .map((part) => part.trim())
          .filter(Boolean);

        setTicketModalEvent({
          id: source.event_id,
          title: source.event_title ?? 'Event tickets',
          start_at: source.event_starts_at ?? source.sort_ts,
          venue: venue,
          address: restLocation.length ? restLocation.join(', ') : source.event_location,
          description: source.event_description ?? undefined,
        });
      }

      setTicketModalOpen(true);
      registerInteraction();
    },
    [blendedItems, registerInteraction]
  );

  const handleEventClick = useCallback(
    (eventId: string) => {
      navigate(`/event/${eventId}`);
    },
    [navigate]
  );

  const handleCreatePost = useCallback(
    (eventId: string) => {
      requireAuth(() => {
        setPostCreatorOpen(true);
      }, 'Sign in to share an update');
    },
    [requireAuth]
  );

  const handleReport = useCallback(() => {
    toast({
      title: 'Report received',
      description: 'Thanks for flagging this. Our safety team will take a look.',
    });
  }, [toast]);

  const activeLocation = filters.locations[0] ?? 'Near you';
  const activeDate = filters.dates[0] ?? 'Anytime';

  if (status === 'pending') {
    return renderLoadingState();
  }

  if (status === 'error') {
    return (
      <div className="flex h-dvh flex-col items-center justify-center gap-4 bg-neutral-950 text-white">
        <div className="space-y-1 text-center">
          <p className="text-lg font-semibold">We couldn't load your feed.</p>
          <p className="text-sm text-white/60">Refresh to try again or explore featured events.</p>
        </div>
        <div className="flex items-center gap-3">
          <Button onClick={() => refetch()} variant="secondary">
            Refresh feed
          </Button>
          <Button onClick={() => navigate('/events')}>Browse events</Button>
        </div>
      </div>
    );
  }

  return (
    <div className="relative h-dvh w-full overflow-hidden bg-black text-white">
      <div className="pointer-events-none absolute inset-0 bg-gradient-to-b from-neutral-950 via-black to-black" aria-hidden />
      <div
        className="pointer-events-none absolute left-1/2 top-[-30%] h-[520px] w-[125%] -translate-x-1/2 rounded-[50%] bg-[radial-gradient(circle_at_center,_rgba(120,119,198,0.35)_0%,_rgba(32,31,60,0.05)_55%,_transparent_75%)] blur-3xl"
        aria-hidden
      />

      <div
        ref={scrollRef}
        className="relative h-full snap-y snap-mandatory overflow-y-auto overscroll-none"
        style={{ WebkitOverflowScrolling: 'touch', scrollSnapStop: 'always' }}
        {...containerProps}
      >
        <header className="sticky top-0 z-30 bg-gradient-to-b from-black/95 via-black/70 to-transparent px-3 pt-2 pb-2 backdrop-blur-md sm:px-4">
          <div className="mx-auto w-full max-w-5xl">
            <div className="flex items-center justify-between gap-2 rounded-xl border border-white/10 bg-white/5 px-3 py-2 shadow-lg backdrop-blur-xl">
              <h1 className="text-sm font-semibold leading-tight text-white sm:text-base">Near {activeLocation}</h1>
              <Button
                variant="secondary"
                size="sm"
                className="flex h-7 items-center gap-1.5 rounded-full border border-white/20 bg-white/10 px-3 text-[11px] font-medium text-white shadow-none transition hover:bg-white/20"
                onClick={() => setFiltersOpen(true)}
              >
                <SlidersHorizontal className="h-3 w-3" /> Tune
              </Button>
            </div>
            <div className="mt-1.5 flex flex-wrap items-center gap-1 text-[10px] text-white/70">
              <span className="inline-flex items-center gap-1 rounded-full border border-white/10 bg-black/30 px-2 py-0.5">
                <MapPin className="h-2.5 w-2.5" /> {activeLocation}
              </span>
              <span className="inline-flex items-center gap-1 rounded-full border border-white/10 bg-black/30 px-2 py-0.5">
                <Compass className="h-2.5 w-2.5" /> {activeDate}
              </span>
              <span className="inline-flex items-center gap-1 rounded-full border border-white/10 bg-white/5 px-2 py-0.5 uppercase tracking-wider text-[8px] text-white/50">
                Organic &amp; boosted
              </span>
              {boostsLoading && (
                <span className="inline-flex items-center gap-1 rounded-full border border-white/10 bg-white/5 px-2 py-0.5">
<<<<<<< HEAD
                  <YardpassSpinner
                    size="xs"
                    appearance="inverted"
                    showGlow={false}
                    showLogo={false}
                    className="h-2.5 w-2.5"
                  />
                  Calibrating
=======
                  <BrandedSpinner size="sm" text="Calibrating" />
>>>>>>> 3b6f6dfa
                </span>
              )}
            </div>
          </div>
        </header>
        {filteredItems.map((item, idx) => {
          const isPost = item.item_type === 'post';
          const paused = pausedVideos[item.item_id];
          const hasVideo = isPost && isVideoPost(item);
          const isVideoActive = isPost && idx === activeIndex && !paused && autoplayReady && hasVideo;


          return (
            <section
              key={`${item.item_type}-${item.item_id}-${idx}`}
              ref={(el) => {
                itemRefs.current[idx] = el;
              }}
              data-index={idx}
              className="snap-start snap-always h-dvh flex items-center px-3 sm:px-6"
            >
              <div className="mx-auto flex h-[calc(100dvh-5rem)] w-full max-w-5xl items-stretch">
                <div className="relative isolate flex h-full w-full overflow-hidden rounded-[32px] border border-white/12 bg-white/5 shadow-[0_40px_90px_rgba(0,0,0,0.45)] backdrop-blur-xl">
                  <div
                    className="pointer-events-none absolute inset-0 -z-10 bg-[radial-gradient(circle_at_top,_rgba(255,255,255,0.16)_0%,_transparent_55%)] opacity-70"
                    aria-hidden
                  />
                  {item.item_type === 'event' ? (
                    <EventCard
                      item={item}
                      onOpenTickets={(eventId) => handleOpenTickets(eventId)}
                      onEventClick={(eventId) => handleEventClick(eventId)}
                      onCreatePost={() => handleCreatePost(item.event_id)}
                      onReport={handleReport}
                      onSoundToggle={() => {
                        registerInteraction();
                        setGlobalSoundEnabled((prev) => !prev);
                      }}
                      soundEnabled={globalSoundEnabled}
                      isVideoPlaying={false}
                    />
                  ) : (
                    <UserPostCard
                      item={item}
                      onLike={() => handleLike(item)}
                      onComment={() => handleComment(item)}
                      onShare={() => handleSharePost(item)}
                      onEventClick={(eventId) => handleEventClick(eventId)}
                      onAuthorClick={(authorId) => navigate(`/u/${authorId}`)}
                      onCreatePost={() => handleCreatePost(item.event_id)}
                      onReport={handleReport}
                      onSoundToggle={() => {
                        registerInteraction();
                        setGlobalSoundEnabled((prev) => !prev);
                      }}
                      onVideoToggle={() => {
                        registerInteraction();
                        const isCurrentlyPaused = pausedVideos[item.item_id];
                        
                        setPausedVideos((prev) => ({
                          ...prev,
                          [item.item_id]: !isCurrentlyPaused,
                        }));
                        
                        // If we're unpausing this video, pause all other videos
                        if (isCurrentlyPaused) {
                          const otherVideos = filteredItems
                            .filter(otherItem =>
                              otherItem.item_type === 'post' &&
                              otherItem.item_id !== item.item_id &&
                              isVideoPost(otherItem)
                            )
                            .map(otherItem => otherItem.item_id);
                          
                          setPausedVideos(prev => {
                            const newState = { ...prev };
                            otherVideos.forEach(videoId => {
                              newState[videoId] = true;
                            });
                            return newState;
                          });
                        }
                      }}
                      onOpenTickets={(eventId) => handleOpenTickets(eventId, item)}
                      soundEnabled={globalSoundEnabled}
                      isVideoPlaying={isVideoActive}
                    />
                  )}
                </div>
              </div>
            </section>
          );
        })}
        <div ref={sentinelRef} className="h-32" />
        {isFetchingNextPage && (
          <div className="mx-auto flex max-w-5xl items-center justify-center gap-2 rounded-full border border-white/10 bg-white/5 px-5 py-3 text-sm text-white/70 backdrop-blur-xl">
<<<<<<< HEAD
            <YardpassSpinner
              size="sm"
              appearance="inverted"
              showGlow={false}
              showLogo={false}
            />
            Loading more
=======
            <BrandedSpinner size="sm" text="Loading more" />
>>>>>>> 3b6f6dfa
          </div>
        )}
        {!filteredItems.length && blendedItems.length > 0 && (
          <div className="mx-auto flex h-[60vh] w-full max-w-4xl flex-col items-center justify-center gap-4 rounded-3xl border border-white/10 bg-white/5 p-10 text-center text-white/75 backdrop-blur-xl">
            <p className="text-lg font-semibold text-white sm:text-2xl">No matches for your filters yet.</p>
            <p className="max-w-md text-sm sm:text-base">
              Soften your filters or widen the search radius to reveal more curated events near {activeLocation}. We&apos;ll keep refining the recommendations.
            </p>
            <Button
              variant="secondary"
              className="rounded-full border border-white/20 bg-white/10 px-6 text-sm text-white hover:bg-white/20"
              onClick={() => setFilters({ ...DEFAULT_FILTERS })}
            >
              Reset filters
            </Button>
          </div>
        )}
        {!filteredItems.length && !blendedItems.length && (
          <div className="mx-auto flex h-[60vh] w-full max-w-4xl flex-col items-center justify-center gap-4 rounded-3xl border border-white/10 bg-white/5 p-10 text-center text-white/75 backdrop-blur-xl">
            <p className="text-lg font-semibold text-white sm:text-2xl">Your feed is warming up.</p>
            <p className="max-w-md text-sm sm:text-base">
              Follow organizers you love, explore events near {activeLocation}, or share your first update to unlock a richer feed experience tailored to you.
            </p>
            <div className="flex flex-wrap items-center justify-center gap-3">
              <Button className="rounded-full bg-white text-black hover:bg-white/90" onClick={() => navigate('/events')}>
                Explore events
              </Button>
              <Button
                variant="secondary"
                className="rounded-full border border-white/20 bg-white/10 px-5 text-sm text-white hover:bg-white/20"
                onClick={() => requireAuth(() => navigate('/create-event'), 'Sign in to create events')}
              >
                Host an experience
              </Button>
            </div>
          </div>
        )}
        <div className="h-24" aria-hidden="true" />
      </div>

      <FeedFilter
        isOpen={filtersOpen}
        onToggle={() => setFiltersOpen((open) => !open)}
        onFilterChange={(next) => {
          setFilters(next);
        }}
        value={filters}
      />

      {commentContext && (
        <CommentModal
          isOpen={showCommentModal}
          onClose={() => setShowCommentModal(false)}
          eventId={commentContext.eventId}
          eventTitle={commentContext.eventTitle}
          postId={commentContext.postId}
          onCommentCountChange={(postId, newCount) => {
            applyEngagementDelta(postId, { mode: 'absolute', comment_count: newCount });
          }}
        />
      )}

      <EventTicketModal
        event={ticketModalEvent}
        isOpen={ticketModalOpen && !!ticketModalEvent}
        onClose={() => {
          setTicketModalOpen(false);
          setTicketModalEvent(null);
        }}
        onSuccess={() => {
          setTicketModalOpen(false);
          setTicketModalEvent(null);
          navigate('/tickets');
        }}
      />

      <PostCreatorModal
        isOpen={postCreatorOpen}
        onClose={() => setPostCreatorOpen(false)}
        onSuccess={() => {
          setPostCreatorOpen(false);
          toast({
            title: 'Success',
            description: 'Your post has been created!',
          });
          // Optionally refresh the feed
          refetch();
        }}
      />
    </div>
  );
}<|MERGE_RESOLUTION|>--- conflicted
+++ resolved
@@ -1,10 +1,7 @@
 import React, { useCallback, useEffect, useMemo, useRef, useState } from 'react';
 import { useNavigate } from 'react-router-dom';
 import { SlidersHorizontal, MapPin, Compass } from 'lucide-react';
-<<<<<<< HEAD
-=======
 import { BrandedSpinner } from './BrandedSpinner';
->>>>>>> 3b6f6dfa
 import { useUnifiedFeedInfinite } from '@/hooks/useUnifiedFeedInfinite';
 import { useCampaignBoosts, type CampaignBoostRow } from '@/hooks/useCampaignBoosts';
 import { useAuth } from '@/contexts/AuthContext';
@@ -754,18 +751,7 @@
               </span>
               {boostsLoading && (
                 <span className="inline-flex items-center gap-1 rounded-full border border-white/10 bg-white/5 px-2 py-0.5">
-<<<<<<< HEAD
-                  <YardpassSpinner
-                    size="xs"
-                    appearance="inverted"
-                    showGlow={false}
-                    showLogo={false}
-                    className="h-2.5 w-2.5"
-                  />
-                  Calibrating
-=======
                   <BrandedSpinner size="sm" text="Calibrating" />
->>>>>>> 3b6f6dfa
                 </span>
               )}
             </div>
@@ -862,17 +848,7 @@
         <div ref={sentinelRef} className="h-32" />
         {isFetchingNextPage && (
           <div className="mx-auto flex max-w-5xl items-center justify-center gap-2 rounded-full border border-white/10 bg-white/5 px-5 py-3 text-sm text-white/70 backdrop-blur-xl">
-<<<<<<< HEAD
-            <YardpassSpinner
-              size="sm"
-              appearance="inverted"
-              showGlow={false}
-              showLogo={false}
-            />
-            Loading more
-=======
             <BrandedSpinner size="sm" text="Loading more" />
->>>>>>> 3b6f6dfa
           </div>
         )}
         {!filteredItems.length && blendedItems.length > 0 && (
