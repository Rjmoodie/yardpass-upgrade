<<<<<<< HEAD
import React, { useCallback, memo, useEffect, useMemo, useState } from 'react';
import { FixedSizeList as List } from 'react-window';
import AutoSizer from 'react-virtualized-auto-sizer';
import { useUnifiedFeedInfinite } from '@/hooks/useUnifiedFeedInfinite';
import { EventCard } from '@/components/EventCard';
import { UserPostCard } from '@/components/UserPostCard';
import type { FeedItem } from '@/hooks/unifiedFeedTypes';
import { supabase } from '@/integrations/supabase/client';
import { useImpressionTracker } from '@/hooks/useImpressionTracker';
import { canServeCampaign, logAdClick } from '@/lib/adTracking';

const ITEM_HEIGHT = 132;

export default function UnifiedFeedList() {
  const {
    items: rawItems,
    fetchNextPage,
    hasNextPage,
    isFetchingNextPage,
    status,
  } = useUnifiedFeedInfinite(30);
  const feedItems = useMemo(() => rawItems as FeedItem[], [rawItems]);
  const displayItems = useMemo(() => {
    return feedItems.filter((item) => {
      if (!item?.promotion) return true;
      return canServeCampaign(
        item.promotion.campaignId,
        item.promotion.frequencyCapPerUser,
        item.promotion.frequencyCapPeriod,
      );
    });
  }, [feedItems]);
  const [currentIndex, setCurrentIndex] = useState(0);
  const [suspended, setSuspended] = useState(false);

  useEffect(() => {
    function onNext() {
      setCurrentIndex((idx) => Math.min(displayItems.length - 1, idx + 1));
    }
    function onPrev() {
      setCurrentIndex((idx) => Math.max(0, idx - 1));
    }
    window.addEventListener('feed:next', onNext);
    window.addEventListener('feed:prev', onPrev);
    return () => {
      window.removeEventListener('feed:next', onNext);
      window.removeEventListener('feed:prev', onPrev);
    };
  }, [displayItems.length]);

  useEffect(() => {
    if (hasNextPage && !isFetchingNextPage && currentIndex > displayItems.length - 8) {
      fetchNextPage();
    }
  }, [currentIndex, fetchNextPage, hasNextPage, isFetchingNextPage, displayItems.length]);

  const [userId, setUserId] = useState<string | undefined>();

  useEffect(() => {
    supabase.auth.getSession().then(({ data: { session } }) => {
      setUserId(session?.user?.id ?? undefined);
    });
  }, []);

  useImpressionTracker({ items: displayItems, currentIndex, userId, isSuspended: suspended });

  const onItemsRendered = useCallback(
    ({ visibleStopIndex }: { visibleStopIndex: number }) => {
      if (hasNextPage && !isFetchingNextPage && visibleStopIndex > displayItems.length - 8) {
        fetchNextPage();
      }
    },
    [hasNextPage, isFetchingNextPage, displayItems.length, fetchNextPage],
  );

  const handleOpenTickets = useCallback((eventId: string, item?: FeedItem) => {
    if (item?.promotion) {
      void logAdClick(
        {
          campaignId: item.promotion.campaignId,
          creativeId: item.promotion.creativeId,
          eventId: item.event_id,
          placement: 'feed',
        },
        { userId },
      ).catch(() => undefined);

      if (item.promotion.ctaUrl) {
        try {
          window.open(item.promotion.ctaUrl, '_blank', 'noopener');
        } catch (err) {
          console.warn('[feed] failed to open CTA url', err);
        }
      }
    }

    window.dispatchEvent(new CustomEvent('feed:open-tickets', { detail: { eventId } }));
  }, [userId]);

  const handleEventClick = useCallback((eventId: string, item?: FeedItem) => {
    if (item?.promotion) {
      void logAdClick(
        {
          campaignId: item.promotion.campaignId,
          creativeId: item.promotion.creativeId,
          eventId: item.event_id,
          placement: 'feed',
        },
        { userId },
      ).catch(() => undefined);
    }
    window.dispatchEvent(new CustomEvent('feed:navigate', { detail: { eventId } }));
  }, [userId]);

  const handleLike = useCallback((postId: string) => {
    window.dispatchEvent(new CustomEvent('feed:like', { detail: { postId } }));
  }, []);

  const handleComment = useCallback((postId: string) => {
    window.dispatchEvent(new CustomEvent('feed:comment', { detail: { postId } }));
  }, []);

  const handleShare = useCallback((postId: string) => {
    window.dispatchEvent(new CustomEvent('feed:share', { detail: { postId } }));
  }, []);

  const handleAuthorClick = useCallback((authorId: string) => {
    window.dispatchEvent(new CustomEvent('feed:author', { detail: { authorId } }));
  }, []);

  useEffect(() => {
    if (!displayItems.length) {
      setCurrentIndex(0);
      return;
    }
    setCurrentIndex((idx) => {
      if (idx < 0) return 0;
      if (idx >= displayItems.length) return Math.max(0, displayItems.length - 1);
      return idx;
    });
  }, [displayItems.length]);

  if (status === 'pending') return <FeedSkeleton />;
  if (status === 'error') return <div className="p-4 text-sm text-red-600">Couldn't load feed.</div>;

  return (
    <div className="h-[calc(100vh-80px)] w-full" onMouseEnter={() => setSuspended(true)} onMouseLeave={() => setSuspended(false)}>
      <AutoSizer>
        {({ height, width }) => (
          <List
            height={height}
            width={width}
            itemCount={displayItems.length}
            itemSize={ITEM_HEIGHT}
            onItemsRendered={onItemsRendered as any}
          >
            {({ index, style }) => (
              <Row
                index={index}
                style={style}
                items={displayItems}
                onEventClick={handleEventClick}
                onOpenTickets={handleOpenTickets}
                onLike={handleLike}
                onComment={handleComment}
                onShare={handleShare}
                onAuthorClick={handleAuthorClick}
              />
            )}
          </List>
        )}
      </AutoSizer>
    </div>
  );
}

type RowProps = {
  index: number;
  style: React.CSSProperties;
  items: FeedItem[];
  onEventClick: (eventId: string, item?: FeedItem) => void;
  onOpenTickets: (eventId: string, item?: FeedItem) => void;
  onLike: (postId: string) => void;
  onComment: (postId: string) => void;
  onShare: (postId: string) => void;
  onAuthorClick: (authorId: string) => void;
};

const Row = memo(function Row({
  index,
  style,
  items,
  onEventClick,
  onOpenTickets,
  onLike,
  onComment,
  onShare,
  onAuthorClick,
}: RowProps) {
  const item = items[index];
  if (!item) return null;

  return (
    <div style={style} className="px-2 py-3">
      {item.item_type === 'event' ? (
        <EventCard
          item={item}
          onOpenTickets={onOpenTickets}
          onEventClick={onEventClick}
          onCreatePost={undefined}
          onReport={undefined}
          onSoundToggle={undefined}
          onVideoToggle={undefined}
          soundEnabled
          isVideoPlaying={false}
        />
      ) : (
        <UserPostCard
          item={item}
          onLike={(postId, event) => {
            event?.stopPropagation?.();
            onLike(postId);
          }}
          onComment={onComment}
          onShare={onShare}
          onEventClick={onEventClick}
          onAuthorClick={onAuthorClick}
          onCreatePost={undefined}
          onReport={undefined}
          onSoundToggle={undefined}
          onVideoToggle={undefined}
          onOpenTickets={onOpenTickets}
          soundEnabled
          isVideoPlaying={false}
        />
      )}
    </div>
  );
});

function FeedSkeleton() {
  return (
    <div className="p-4 space-y-3">
      {Array.from({ length: 6 }).map((_, i) => (
        <div key={i} className="h-[132px] w-full animate-pulse rounded-xl bg-gray-200/60" />
      ))}
=======
import React from 'react';
import { useUnifiedFeedInfinite } from '@/hooks/useUnifiedFeedInfinite';

export default function UnifiedFeedList() {
  const { items, status } = useUnifiedFeedInfinite(30);

  if (status === 'pending') return <div className="p-4">Loading feed...</div>;
  if (status === 'error') return <div className="p-4 text-sm text-red-600">Couldn't load feed.</div>;

  return (
    <div className="p-4">
      <p className="text-muted-foreground">Feed items: {items?.length || 0}</p>
>>>>>>> 85684ba5
    </div>
  );
}<|MERGE_RESOLUTION|>--- conflicted
+++ resolved
@@ -1,251 +1,3 @@
-<<<<<<< HEAD
-import React, { useCallback, memo, useEffect, useMemo, useState } from 'react';
-import { FixedSizeList as List } from 'react-window';
-import AutoSizer from 'react-virtualized-auto-sizer';
-import { useUnifiedFeedInfinite } from '@/hooks/useUnifiedFeedInfinite';
-import { EventCard } from '@/components/EventCard';
-import { UserPostCard } from '@/components/UserPostCard';
-import type { FeedItem } from '@/hooks/unifiedFeedTypes';
-import { supabase } from '@/integrations/supabase/client';
-import { useImpressionTracker } from '@/hooks/useImpressionTracker';
-import { canServeCampaign, logAdClick } from '@/lib/adTracking';
-
-const ITEM_HEIGHT = 132;
-
-export default function UnifiedFeedList() {
-  const {
-    items: rawItems,
-    fetchNextPage,
-    hasNextPage,
-    isFetchingNextPage,
-    status,
-  } = useUnifiedFeedInfinite(30);
-  const feedItems = useMemo(() => rawItems as FeedItem[], [rawItems]);
-  const displayItems = useMemo(() => {
-    return feedItems.filter((item) => {
-      if (!item?.promotion) return true;
-      return canServeCampaign(
-        item.promotion.campaignId,
-        item.promotion.frequencyCapPerUser,
-        item.promotion.frequencyCapPeriod,
-      );
-    });
-  }, [feedItems]);
-  const [currentIndex, setCurrentIndex] = useState(0);
-  const [suspended, setSuspended] = useState(false);
-
-  useEffect(() => {
-    function onNext() {
-      setCurrentIndex((idx) => Math.min(displayItems.length - 1, idx + 1));
-    }
-    function onPrev() {
-      setCurrentIndex((idx) => Math.max(0, idx - 1));
-    }
-    window.addEventListener('feed:next', onNext);
-    window.addEventListener('feed:prev', onPrev);
-    return () => {
-      window.removeEventListener('feed:next', onNext);
-      window.removeEventListener('feed:prev', onPrev);
-    };
-  }, [displayItems.length]);
-
-  useEffect(() => {
-    if (hasNextPage && !isFetchingNextPage && currentIndex > displayItems.length - 8) {
-      fetchNextPage();
-    }
-  }, [currentIndex, fetchNextPage, hasNextPage, isFetchingNextPage, displayItems.length]);
-
-  const [userId, setUserId] = useState<string | undefined>();
-
-  useEffect(() => {
-    supabase.auth.getSession().then(({ data: { session } }) => {
-      setUserId(session?.user?.id ?? undefined);
-    });
-  }, []);
-
-  useImpressionTracker({ items: displayItems, currentIndex, userId, isSuspended: suspended });
-
-  const onItemsRendered = useCallback(
-    ({ visibleStopIndex }: { visibleStopIndex: number }) => {
-      if (hasNextPage && !isFetchingNextPage && visibleStopIndex > displayItems.length - 8) {
-        fetchNextPage();
-      }
-    },
-    [hasNextPage, isFetchingNextPage, displayItems.length, fetchNextPage],
-  );
-
-  const handleOpenTickets = useCallback((eventId: string, item?: FeedItem) => {
-    if (item?.promotion) {
-      void logAdClick(
-        {
-          campaignId: item.promotion.campaignId,
-          creativeId: item.promotion.creativeId,
-          eventId: item.event_id,
-          placement: 'feed',
-        },
-        { userId },
-      ).catch(() => undefined);
-
-      if (item.promotion.ctaUrl) {
-        try {
-          window.open(item.promotion.ctaUrl, '_blank', 'noopener');
-        } catch (err) {
-          console.warn('[feed] failed to open CTA url', err);
-        }
-      }
-    }
-
-    window.dispatchEvent(new CustomEvent('feed:open-tickets', { detail: { eventId } }));
-  }, [userId]);
-
-  const handleEventClick = useCallback((eventId: string, item?: FeedItem) => {
-    if (item?.promotion) {
-      void logAdClick(
-        {
-          campaignId: item.promotion.campaignId,
-          creativeId: item.promotion.creativeId,
-          eventId: item.event_id,
-          placement: 'feed',
-        },
-        { userId },
-      ).catch(() => undefined);
-    }
-    window.dispatchEvent(new CustomEvent('feed:navigate', { detail: { eventId } }));
-  }, [userId]);
-
-  const handleLike = useCallback((postId: string) => {
-    window.dispatchEvent(new CustomEvent('feed:like', { detail: { postId } }));
-  }, []);
-
-  const handleComment = useCallback((postId: string) => {
-    window.dispatchEvent(new CustomEvent('feed:comment', { detail: { postId } }));
-  }, []);
-
-  const handleShare = useCallback((postId: string) => {
-    window.dispatchEvent(new CustomEvent('feed:share', { detail: { postId } }));
-  }, []);
-
-  const handleAuthorClick = useCallback((authorId: string) => {
-    window.dispatchEvent(new CustomEvent('feed:author', { detail: { authorId } }));
-  }, []);
-
-  useEffect(() => {
-    if (!displayItems.length) {
-      setCurrentIndex(0);
-      return;
-    }
-    setCurrentIndex((idx) => {
-      if (idx < 0) return 0;
-      if (idx >= displayItems.length) return Math.max(0, displayItems.length - 1);
-      return idx;
-    });
-  }, [displayItems.length]);
-
-  if (status === 'pending') return <FeedSkeleton />;
-  if (status === 'error') return <div className="p-4 text-sm text-red-600">Couldn't load feed.</div>;
-
-  return (
-    <div className="h-[calc(100vh-80px)] w-full" onMouseEnter={() => setSuspended(true)} onMouseLeave={() => setSuspended(false)}>
-      <AutoSizer>
-        {({ height, width }) => (
-          <List
-            height={height}
-            width={width}
-            itemCount={displayItems.length}
-            itemSize={ITEM_HEIGHT}
-            onItemsRendered={onItemsRendered as any}
-          >
-            {({ index, style }) => (
-              <Row
-                index={index}
-                style={style}
-                items={displayItems}
-                onEventClick={handleEventClick}
-                onOpenTickets={handleOpenTickets}
-                onLike={handleLike}
-                onComment={handleComment}
-                onShare={handleShare}
-                onAuthorClick={handleAuthorClick}
-              />
-            )}
-          </List>
-        )}
-      </AutoSizer>
-    </div>
-  );
-}
-
-type RowProps = {
-  index: number;
-  style: React.CSSProperties;
-  items: FeedItem[];
-  onEventClick: (eventId: string, item?: FeedItem) => void;
-  onOpenTickets: (eventId: string, item?: FeedItem) => void;
-  onLike: (postId: string) => void;
-  onComment: (postId: string) => void;
-  onShare: (postId: string) => void;
-  onAuthorClick: (authorId: string) => void;
-};
-
-const Row = memo(function Row({
-  index,
-  style,
-  items,
-  onEventClick,
-  onOpenTickets,
-  onLike,
-  onComment,
-  onShare,
-  onAuthorClick,
-}: RowProps) {
-  const item = items[index];
-  if (!item) return null;
-
-  return (
-    <div style={style} className="px-2 py-3">
-      {item.item_type === 'event' ? (
-        <EventCard
-          item={item}
-          onOpenTickets={onOpenTickets}
-          onEventClick={onEventClick}
-          onCreatePost={undefined}
-          onReport={undefined}
-          onSoundToggle={undefined}
-          onVideoToggle={undefined}
-          soundEnabled
-          isVideoPlaying={false}
-        />
-      ) : (
-        <UserPostCard
-          item={item}
-          onLike={(postId, event) => {
-            event?.stopPropagation?.();
-            onLike(postId);
-          }}
-          onComment={onComment}
-          onShare={onShare}
-          onEventClick={onEventClick}
-          onAuthorClick={onAuthorClick}
-          onCreatePost={undefined}
-          onReport={undefined}
-          onSoundToggle={undefined}
-          onVideoToggle={undefined}
-          onOpenTickets={onOpenTickets}
-          soundEnabled
-          isVideoPlaying={false}
-        />
-      )}
-    </div>
-  );
-});
-
-function FeedSkeleton() {
-  return (
-    <div className="p-4 space-y-3">
-      {Array.from({ length: 6 }).map((_, i) => (
-        <div key={i} className="h-[132px] w-full animate-pulse rounded-xl bg-gray-200/60" />
-      ))}
-=======
 import React from 'react';
 import { useUnifiedFeedInfinite } from '@/hooks/useUnifiedFeedInfinite';
 
@@ -258,7 +10,6 @@
   return (
     <div className="p-4">
       <p className="text-muted-foreground">Feed items: {items?.length || 0}</p>
->>>>>>> 85684ba5
     </div>
   );
 }