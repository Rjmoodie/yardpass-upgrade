import { useState } from "react";
import { Button } from "@/components/ui/button";
import { Dialog, DialogContent, DialogDescription, DialogFooter, DialogHeader, DialogTitle } from "@/components/ui/dialog";
import { Input } from "@/components/ui/input";
import { Label } from "@/components/ui/label";
import { Textarea } from "@/components/ui/textarea";
import { useToast } from "@/hooks/use-toast";
import { supabase } from "@/integrations/supabase/client";
<<<<<<< HEAD
import { YardpassSpinner } from "@/components/LoadingSpinner";
=======
import { BrandedSpinner } from '../BrandedSpinner';
>>>>>>> 3b6f6dfa

interface SponsorCreateDialogProps {
  open: boolean;
  onOpenChange: (open: boolean) => void;
  userId?: string;
  onCreated: (sponsorId: string) => void;
}

export function SponsorCreateDialog({ open, onOpenChange, userId, onCreated }: SponsorCreateDialogProps) {
  const [loading, setLoading] = useState(false);
  const [formData, setFormData] = useState({
    name: "",
    website_url: "",
    contact_email: "",
    description: ""
  });
  const { toast } = useToast();

  const handleSubmit = async (e: React.FormEvent) => {
    e.preventDefault();
    if (!userId) return;

    setLoading(true);
    try {
      // Create sponsor account
      const { data: sponsor, error: sponsorError } = await supabase
        .from('sponsors')
        .insert({
          name: formData.name,
          website_url: formData.website_url || null,
          contact_email: formData.contact_email || null,
          created_by: userId
        })
        .select()
        .single();

      if (sponsorError) throw sponsorError;

      // Add user as owner
      const { error: memberError } = await supabase
        .from('sponsor_members')
        .insert({
          sponsor_id: sponsor.id,
          user_id: userId,
          role: 'owner'
        });

      if (memberError) throw memberError;

      toast({
        title: "Sponsor account created",
        description: `${formData.name} has been successfully created.`
      });

      onCreated(sponsor.id);
      onOpenChange(false);
      setFormData({ name: "", website_url: "", contact_email: "", description: "" });
    } catch (error) {
      console.error('Error creating sponsor:', error);
      toast({
        title: "Failed to create sponsor",
        description: error instanceof Error ? error.message : "Something went wrong",
        variant: "destructive"
      });
    } finally {
      setLoading(false);
    }
  };

  return (
    <Dialog open={open} onOpenChange={onOpenChange}>
      <DialogContent className="sm:max-w-[425px]">
        <DialogHeader>
          <DialogTitle>Create Sponsor Account</DialogTitle>
          <DialogDescription>
            Set up a new brand account to start sponsoring events and tracking performance.
          </DialogDescription>
        </DialogHeader>
        
        <form onSubmit={handleSubmit} className="space-y-4">
          <div className="space-y-2">
            <Label htmlFor="name">Brand Name *</Label>
            <Input
              id="name"
              value={formData.name}
              onChange={(e) => setFormData(prev => ({ ...prev, name: e.target.value }))}
              placeholder="Enter your brand name"
              required
            />
          </div>

          <div className="space-y-2">
            <Label htmlFor="contact_email">Contact Email</Label>
            <Input
              id="contact_email"
              type="email"
              value={formData.contact_email}
              onChange={(e) => setFormData(prev => ({ ...prev, contact_email: e.target.value }))}
              placeholder="contact@yourbrand.com"
            />
          </div>

          <div className="space-y-2">
            <Label htmlFor="website_url">Website</Label>
            <Input
              id="website_url"
              type="url"
              value={formData.website_url}
              onChange={(e) => setFormData(prev => ({ ...prev, website_url: e.target.value }))}
              placeholder="https://yourbrand.com"
            />
          </div>

          <DialogFooter>
            <Button type="button" variant="outline" onClick={() => onOpenChange(false)}>
              Cancel
            </Button>
            <Button type="submit" disabled={loading || !formData.name.trim()}>
<<<<<<< HEAD
              {loading && (
                <YardpassSpinner
                  size="xs"
                  showGlow={false}
                  showLogo={false}
                  className="mr-2"
                />
              )}
=======
              {loading && <BrandedSpinner size="sm" />}
>>>>>>> 3b6f6dfa
              Create Account
            </Button>
          </DialogFooter>
        </form>
      </DialogContent>
    </Dialog>
  );
}<|MERGE_RESOLUTION|>--- conflicted
+++ resolved
@@ -6,11 +6,7 @@
 import { Textarea } from "@/components/ui/textarea";
 import { useToast } from "@/hooks/use-toast";
 import { supabase } from "@/integrations/supabase/client";
-<<<<<<< HEAD
-import { YardpassSpinner } from "@/components/LoadingSpinner";
-=======
 import { BrandedSpinner } from '../BrandedSpinner';
->>>>>>> 3b6f6dfa
 
 interface SponsorCreateDialogProps {
   open: boolean;
@@ -129,18 +125,7 @@
               Cancel
             </Button>
             <Button type="submit" disabled={loading || !formData.name.trim()}>
-<<<<<<< HEAD
-              {loading && (
-                <YardpassSpinner
-                  size="xs"
-                  showGlow={false}
-                  showLogo={false}
-                  className="mr-2"
-                />
-              )}
-=======
               {loading && <BrandedSpinner size="sm" />}
->>>>>>> 3b6f6dfa
               Create Account
             </Button>
           </DialogFooter>
