--- conflicted
+++ resolved
@@ -1,8 +1,4 @@
-<<<<<<< HEAD
-import { cn } from '@/lib/utils';
-=======
 import { BrandedSpinner, PageSpinner } from './BrandedSpinner';
->>>>>>> 3b6f6dfa
 
 type SpinnerSize = 'xs' | 'sm' | 'md' | 'lg';
 type SpinnerAppearance = 'primary' | 'inverted';
@@ -36,121 +32,10 @@
   className?: string;
 }
 
-<<<<<<< HEAD
-export function YardpassSpinner({
-  size = 'md',
-  appearance = 'primary',
-  showGlow = true,
-  showLogo = true,
-  className
-}: YardpassSpinnerProps) {
-  const baseRing = appearance === 'inverted' ? 'border-white/20' : 'border-primary/20';
-  const accentRing = appearance === 'inverted' ? 'border-t-white border-r-white/60' : 'border-t-primary border-r-secondary/60';
-  const glowTone = appearance === 'inverted' ? 'bg-white/20' : 'bg-primary/25';
-  const innerBackground = appearance === 'inverted' ? 'bg-white' : 'bg-white';
-  const imageFilter = appearance === 'inverted' ? 'brightness-[0.85]' : 'brightness-100';
-
-  return (
-    <span
-      className={cn(
-        'relative inline-flex shrink-0 items-center justify-center text-primary',
-        SIZE_CLASSES[size],
-        className
-      )}
-      role="status"
-      aria-live="polite"
-    >
-      {showGlow && (
-        <span className={cn('absolute inset-0 scale-125 rounded-full blur-lg', glowTone)} aria-hidden />
-      )}
-      <span
-        className={cn('absolute inset-0 rounded-full border', baseRing, BORDER_WIDTH_CLASSES[size])}
-        aria-hidden
-      />
-      <span
-        className={cn(
-          'absolute inset-0 rounded-full border-transparent border-l-transparent border-b-transparent animate-spin',
-          accentRing,
-          BORDER_WIDTH_CLASSES[size]
-        )}
-        aria-hidden
-      />
-      <span
-        className={cn(
-          'relative flex items-center justify-center rounded-full shadow-sm ring-1 ring-black/5 overflow-hidden',
-          INNER_SIZE_CLASSES[size],
-          innerBackground
-        )}
-      >
-        {showLogo && size !== 'xs' ? (
-          <img
-            src="/yardpass-logo.png"
-            alt="YardPass"
-            className={cn('h-full w-full object-contain', imageFilter)}
-          />
-        ) : (
-          <span className="h-2 w-2 rounded-full bg-gradient-to-br from-primary via-primary/80 to-secondary" />
-        )}
-      </span>
-    </span>
-  );
-}
-
-interface LoadingSpinnerProps extends YardpassSpinnerProps {
-  label?: string;
-  helperText?: string;
-}
-
-export function LoadingSpinner({
-  size = 'md',
-  label = 'Loading…',
-  helperText,
-  appearance,
-  showGlow,
-  showLogo,
-  className
-}: LoadingSpinnerProps) {
-  return (
-    <div className={cn('flex flex-col items-center justify-center gap-3 text-center', className)}>
-      <YardpassSpinner
-        size={size}
-        appearance={appearance}
-        showGlow={showGlow}
-        showLogo={showLogo}
-      />
-      {label && <p className="text-sm font-medium text-muted-foreground">{label}</p>}
-      {helperText && (
-        <p className="text-xs text-muted-foreground/80 max-w-[16rem]">{helperText}</p>
-      )}
-    </div>
-  );
-}
-
-export function PageLoadingSpinner() {
-  return (
-    <div className="min-h-screen flex items-center justify-center bg-gradient-to-br from-primary/10 via-background to-secondary/10">
-      <div className="text-center space-y-6">
-        <div className="w-32 h-28 bg-white/95 backdrop-blur rounded-3xl flex items-center justify-center mx-auto shadow-xl ring-1 ring-primary/10">
-          <img
-            src="/yardpass-logo.png"
-            alt="YardPass"
-            className="w-full h-full object-contain drop-shadow"
-          />
-        </div>
-        <LoadingSpinner
-          size="lg"
-          label="Loading your Yardpass experience…"
-          helperText="Calibrating dashboards and personalizing content"
-        />
-      </div>
-    </div>
-  );
-=======
 export function LoadingSpinner({ size = 'md', className = '' }: LoadingSpinnerProps) {
   return <BrandedSpinner size={size} className={`p-4 ${className}`} />;
 }
 
 export function PageLoadingSpinner() {
   return <PageSpinner text="Loading..." />;
->>>>>>> 3b6f6dfa
 }