--- conflicted
+++ resolved
@@ -1,10 +1,7 @@
 import React, { useEffect, useRef, useState } from 'react';
 import { Input } from './ui/input';
 import { MapPin } from 'lucide-react';
-<<<<<<< HEAD
-=======
 import { BrandedSpinner } from './BrandedSpinner';
->>>>>>> 3b6f6dfa
 import { supabase } from '@/integrations/supabase/client';
 import { YardpassSpinner } from '@/components/LoadingSpinner';
 
@@ -120,16 +117,7 @@
           className="pl-9 pr-9"
         />
         {loading && (
-<<<<<<< HEAD
-          <YardpassSpinner
-            size="xs"
-            showGlow={false}
-            showLogo={false}
-            className="absolute right-3 top-1/2 -translate-y-1/2"
-          />
-=======
           <BrandedSpinner size="sm" className="absolute right-3 top-1/2 -translate-y-1/2 text-muted-foreground" />
->>>>>>> 3b6f6dfa
         )}
       </div>
 
