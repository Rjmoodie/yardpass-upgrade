import { Home, Plus, BarChart3, User, Search, Ticket, Scan, TrendingUp, DollarSign } from 'lucide-react';
import { useAuth } from '@/contexts/AuthContext';
import { useAnalyticsIntegration } from '@/hooks/useAnalyticsIntegration';
import { useHaptics } from '@/hooks/useHaptics';
import { useCallback, useMemo, useState, type ReactNode } from 'react';
import { useLocation, useNavigate } from 'react-router-dom';
import AuthModal from './AuthModal';
import { PostCreatorModal } from './PostCreatorModal';
import { PurchaseGateModal } from './PurchaseGateModal';
import { OrganizerMenu } from './OrganizerMenu';
import { supabase } from '@/integrations/supabase/client';
import { toast } from '@/hooks/use-toast';
import { useSponsorMode } from '@/hooks/useSponsorMode';
import { cn } from '@/lib/utils';


export type Screen =
  | 'feed'
  | 'search'
  | 'create-event'
  | 'event-detail'
  | 'dashboard'
  | 'profile'
  | 'create-post'
  | 'event-management'
  | 'create-organization'
  | 'organization-dashboard'
  | 'privacy-policy'
  | 'terms-of-service'
  | 'refund-policy'
  | 'tickets'
  | 'scanner'
  | 'ticket-success'
  | 'posts-test'
  | 'sponsor';

export type UserRole = 'attendee' | 'organizer';

interface NavigationProps {
  currentScreen?: string; // unused but kept for compatibility
  userRole: UserRole;
  onNavigate?: (screen: Screen) => void; // optional callback for host screens
}


// Small helper — paths that require auth
const AUTH_REQUIRED: Record<string, Screen> = {
  '/create-event': 'create-event',
  '/create-post': 'create-post',
  '/dashboard': 'dashboard',
  '/profile': 'profile',
  '/tickets': 'tickets',
  '/scanner': 'scanner',
  '/sponsor': 'sponsor',
};

export default function Navigation({ userRole }: NavigationProps) {
  const { user } = useAuth();
  const { trackEvent } = useAnalyticsIntegration();
  const { selectionChanged, impactLight } = useHaptics();
  const navigate = useNavigate();
  const location = useLocation();
  const { sponsorModeEnabled } = useSponsorMode();

  // Navigation render

  const [authModalOpen, setAuthModalOpen] = useState(false);
  const [pendingNavigation, setPendingNavigation] = useState<Screen | null>(null);
  const [postCreatorOpen, setPostCreatorOpen] = useState(false);
  const [purchaseGateOpen, setPurchaseGateOpen] = useState(false);
  const [organizerMenuOpen, setOrganizerMenuOpen] = useState(false);
  const [checkingEligibility, setCheckingEligibility] = useState(false);

  // Build nav items from role
  const navItems = useMemo(() => {
    const items = (
      [
        { id: 'feed' as Screen, path: '/', icon: Home, label: 'Feed', show: true },
        { id: 'search' as Screen, path: '/search', icon: Search, label: 'Search', show: true },
        { id: 'posts-test' as Screen, path: '/posts-test', icon: Plus, label: 'Posts', show: userRole === 'attendee' },
        // Attendees see Tickets
        { id: 'tickets' as Screen, path: '/tickets', icon: Ticket, label: 'Tickets', show: userRole === 'attendee' },
        { id: 'dashboard' as Screen, path: '/dashboard', icon: BarChart3, label: 'Dashboard', show: userRole === 'organizer' },
        { id: 'sponsor' as Screen, path: '/sponsor', icon: DollarSign, label: 'Sponsor', show: sponsorModeEnabled },
        { id: 'profile' as Screen, path: '/profile', icon: User, label: 'Profile', show: true },
      ] as const
    ).filter((i) => i.show);

    return items;
  }, [userRole, sponsorModeEnabled]);

  const isDenseLayout = navItems.length >= 6;

  const requiresAuth = useCallback((path: string) => path in AUTH_REQUIRED, []);

  // Open post creation for any authenticated user
  const handleCreatePost = useCallback(async () => {
    // Track create post intent
    trackEvent('engagement_create_post_intent', {
      user_role: userRole,
      source: 'navigation'
    });
    
    if (!user) {
      setAuthModalOpen(true);
      return;
    }
    
    // Always open post creator for authenticated users
    setPostCreatorOpen(true);
  }, [user, userRole, trackEvent]);

  const handleNavigation = useCallback(
    async (path: string, screen: Screen) => {
      
      // Haptic feedback for navigation
      await selectionChanged();
      
      // Track navigation click
      trackEvent('engagement_navigation_click', {
        destination: screen,
        path: path,
        user_role: userRole
      });
      
      if (requiresAuth(path) && !user) {
        setPendingNavigation(screen);
        setAuthModalOpen(true);
        return;
      }
      if (screen === 'posts-test') {
        void handleCreatePost();
        return;
      }
      navigate(path);
    },
    [navigate, requiresAuth, user, userRole, handleCreatePost, trackEvent, selectionChanged]
  );

  const handleAuthSuccess = useCallback(() => {
    setAuthModalOpen(false);
    if (!pendingNavigation) return;
    const pathMap: Partial<Record<Screen, string>> = {
      'create-event': '/create-event',
      'create-post': '/create-post',
      'dashboard': '/dashboard',
      'profile': '/profile',
      'tickets': '/tickets',
      'scanner': '/scanner',
      'sponsor': '/sponsor',
    };
    const path = pathMap[pendingNavigation];
    if (path) navigate(path);
    setPendingNavigation(null);
  }, [pendingNavigation, navigate]);

  const isActive = useCallback(
    (path: string) =>
      location.pathname === path || (path !== '/' && location.pathname.startsWith(path + '/')),
    [location.pathname]
  );

  return (
    <div className="fixed inset-x-0 bottom-0 z-rail flex justify-center px-4 pb-safe-or-2 sm:px-6 sm:pb-6">
      <div className="w-full max-w-2xl">
        <div
          role="tablist"
          aria-label="Primary navigation"
<<<<<<< HEAD
          className={cn(
            'relative flex items-center justify-evenly overflow-hidden rounded-3xl border border-border/40 bg-background/80 shadow-[0_18px_36px_-18px_rgba(15,23,42,0.65)] backdrop-blur-xl',
            'transition-all duration-300',
            isDenseLayout
              ? 'gap-0.5 px-2.5 py-2 sm:gap-1 sm:px-3 sm:py-2.5'
              : 'gap-1 px-3 py-2.5 sm:gap-1.5 sm:px-4 sm:py-3'
          )}
=======
          className="relative flex items-center justify-evenly gap-1 overflow-hidden rounded-3xl border border-border/40 bg-background/80 px-3 py-2.5 shadow-[0_18px_36px_-18px_rgba(15,23,42,0.65)] backdrop-blur-xl sm:gap-1.5"
>>>>>>> ceb5bf48
        >
          {navItems.map((item) => {
            const Icon = item.icon;
            const active = isActive(item.path);
            return (
              <NavButton
                key={item.id}
                active={active}
<<<<<<< HEAD
                dense={isDenseLayout}
                label={item.label}
                onClick={() => handleNavigation(item.path, item.id)}
              >
                <Icon
                  className={cn(
                    'transition-all duration-300',
                    isDenseLayout
                      ? active
                        ? 'h-[22px] w-[22px]'
                        : 'h-5 w-5'
                      : active
                        ? 'h-6 w-6'
                        : 'h-5 w-5'
                  )}
                  strokeWidth={active ? 2.5 : 2}
                />
=======
                label={item.label}
                onClick={() => handleNavigation(item.path, item.id)}
              >
                <Icon className={`transition-all duration-300 ${active ? 'h-6 w-6' : 'h-5 w-5'}`} strokeWidth={active ? 2.5 : 2} />
>>>>>>> ceb5bf48
              </NavButton>
            );
          })}
        </div>
      </div>

      {/* Modals */}
      <AuthModal
        isOpen={authModalOpen}
        onClose={() => {
          setAuthModalOpen(false);
          setPendingNavigation(null);
        }}
        onSuccess={handleAuthSuccess}
        title="Sign in to continue"
        description="You need to be signed in to access this feature"
      />

      <PostCreatorModal
        isOpen={postCreatorOpen}
        onClose={() => setPostCreatorOpen(false)}
        onSuccess={() => toast({ title: 'Success', description: 'Your post has been created!' })}
      />

      <PurchaseGateModal
        isOpen={purchaseGateOpen}
        onClose={() => setPurchaseGateOpen(false)}
        onDiscoverEvents={() => {
          setPurchaseGateOpen(false);
          navigate('/search');
        }}
      />

      <OrganizerMenu
        isOpen={organizerMenuOpen}
        onClose={() => setOrganizerMenuOpen(false)}
        onPostAsCrew={() => {
          setOrganizerMenuOpen(false);
          setPostCreatorOpen(true);
        }}
        onRecreateEvent={() => {
          setOrganizerMenuOpen(false);
          navigate('/create-event');
        }}
      />

      {/* Lightweight feedback when checking post eligibility */}
      {checkingEligibility && (
        <div className="absolute bottom-[72px] inset-x-0 flex justify-center pointer-events-none">
          <div className="px-3 py-1.5 rounded-full bg-black/70 text-xs text-white border border-white/10">Checking posting eligibility…</div>
        </div>
      )}
    </div>
  );
}

function NavButton({
  children,
  label,
  active,
  dense,
  onClick,
}: {
  children: ReactNode;
  label: string;
  active: boolean;
  dense: boolean;
  onClick: () => void;
}) {
  const { impactLight } = useHaptics();

  const handleClick = async () => {
    await impactLight();
    onClick();
  };

  return (
    <button
      onClick={handleClick}
      aria-label={`Navigate to ${label}`}
      aria-current={active ? 'page' : undefined}
      role="tab"
      tabIndex={0}
<<<<<<< HEAD
      className={cn(
        'group relative flex flex-1 flex-col items-center rounded-3xl transition-all duration-300 ease-out touch-manipulation focus-visible:outline-none focus-visible:ring-2 focus-visible:ring-primary/40',
        dense
          ? 'max-w-[70px] gap-0.5 px-2 py-1.5 sm:max-w-[76px] sm:px-2.5 sm:py-2 min-h-[60px] sm:min-h-[66px]'
          : 'max-w-[88px] gap-1 px-2.5 py-2 sm:max-w-[92px] sm:px-3 sm:py-2.5 min-h-[68px] sm:min-h-[72px]',
        active ? 'text-primary' : 'text-muted-foreground hover:text-primary/90'
      )}
    >
      <span
        aria-hidden="true"
        className={cn(
          'pointer-events-none absolute inset-0 rounded-3xl border transition-all duration-300',
          active
            ? 'border-primary/40 bg-gradient-to-br from-primary/25 via-primary/10 to-primary/5 opacity-100 shadow-[0_12px_28px_-14px_rgba(59,130,246,0.55)]'
            : 'border-transparent bg-transparent opacity-0 group-hover:opacity-100 group-hover:border-border/60 group-hover:bg-muted/40'
        )}
      />
      <span
        className={cn(
          'relative z-10 flex items-center justify-center rounded-2xl transition-all duration-300',
          dense ? 'h-9 w-9 sm:h-10 sm:w-10' : 'h-10 w-10 sm:h-11 sm:w-11',
          active
            ? 'bg-primary/15 shadow-[0_10px_24px_-12px_rgba(59,130,246,0.65)]'
            : 'bg-muted/30 group-hover:bg-muted/60'
        )}
=======
      className={`group relative flex flex-1 max-w-[80px] flex-col items-center gap-1 rounded-3xl px-2.5 py-2 transition-all duration-300 ease-out touch-manipulation focus-visible:outline-none focus-visible:ring-2 focus-visible:ring-primary/40 sm:px-3 sm:py-2.5 min-h-[68px] sm:min-h-[72px] ${
        active ? 'text-primary' : 'text-muted-foreground hover:text-primary/90'
      }`}
    >
      <span
        aria-hidden="true"
        className={`pointer-events-none absolute inset-0 rounded-3xl border transition-all duration-300 ${
          active
            ? 'border-primary/40 bg-gradient-to-br from-primary/25 via-primary/10 to-primary/5 opacity-100 shadow-[0_12px_28px_-14px_rgba(59,130,246,0.55)]'
            : 'border-transparent bg-transparent opacity-0 group-hover:opacity-100 group-hover:border-border/60 group-hover:bg-muted/40'
        }`}
      />
      <span
        className={`relative z-10 flex h-10 w-10 items-center justify-center rounded-2xl transition-all duration-300 sm:h-11 sm:w-11 ${
          active
            ? 'bg-primary/15 shadow-[0_10px_24px_-12px_rgba(59,130,246,0.65)]'
            : 'bg-muted/30 group-hover:bg-muted/60'
        }`}
>>>>>>> ceb5bf48
      >
        <span className={`transition-transform duration-300 ${active ? 'scale-110' : 'group-hover:scale-105'}`}>{children}</span>
      </span>

      <span
<<<<<<< HEAD
        className={cn(
          'relative z-10 font-medium transition-all duration-300',
          dense ? 'text-[10px] leading-tight sm:text-[11px]' : 'text-[10px] leading-none sm:text-xs',
          active ? 'font-semibold text-primary' : 'text-muted-foreground group-hover:text-primary'
        )}
=======
        className={`relative z-10 text-[10px] font-medium leading-none transition-all duration-300 sm:text-xs ${
          active
            ? 'font-semibold text-primary'
            : 'text-muted-foreground group-hover:text-primary'
        }`}
>>>>>>> ceb5bf48
      >
        {label}
      </span>

      <span
        aria-hidden="true"
<<<<<<< HEAD
        className={cn(
          'pointer-events-none absolute left-1/2 h-1 -translate-x-1/2 rounded-full transition-all duration-300',
          dense ? 'bottom-1.5 w-7' : 'bottom-2 w-8',
          active
            ? 'scale-100 bg-gradient-to-r from-primary/60 via-primary to-primary/60 opacity-100'
            : 'scale-50 bg-muted/60 opacity-0 group-hover:scale-100 group-hover:opacity-60'
        )}
=======
        className={`pointer-events-none absolute bottom-2 left-1/2 h-1 w-8 -translate-x-1/2 rounded-full transition-all duration-300 ${
          active
            ? 'scale-100 bg-gradient-to-r from-primary/60 via-primary to-primary/60 opacity-100'
            : 'scale-50 bg-muted/60 opacity-0 group-hover:scale-100 group-hover:opacity-60'
        }`}
>>>>>>> ceb5bf48
      />
    </button>
  );
}<|MERGE_RESOLUTION|>--- conflicted
+++ resolved
@@ -166,17 +166,7 @@
         <div
           role="tablist"
           aria-label="Primary navigation"
-<<<<<<< HEAD
-          className={cn(
-            'relative flex items-center justify-evenly overflow-hidden rounded-3xl border border-border/40 bg-background/80 shadow-[0_18px_36px_-18px_rgba(15,23,42,0.65)] backdrop-blur-xl',
-            'transition-all duration-300',
-            isDenseLayout
-              ? 'gap-0.5 px-2.5 py-2 sm:gap-1 sm:px-3 sm:py-2.5'
-              : 'gap-1 px-3 py-2.5 sm:gap-1.5 sm:px-4 sm:py-3'
-          )}
-=======
           className="relative flex items-center justify-evenly gap-1 overflow-hidden rounded-3xl border border-border/40 bg-background/80 px-3 py-2.5 shadow-[0_18px_36px_-18px_rgba(15,23,42,0.65)] backdrop-blur-xl sm:gap-1.5"
->>>>>>> ceb5bf48
         >
           {navItems.map((item) => {
             const Icon = item.icon;
@@ -185,30 +175,10 @@
               <NavButton
                 key={item.id}
                 active={active}
-<<<<<<< HEAD
-                dense={isDenseLayout}
-                label={item.label}
-                onClick={() => handleNavigation(item.path, item.id)}
-              >
-                <Icon
-                  className={cn(
-                    'transition-all duration-300',
-                    isDenseLayout
-                      ? active
-                        ? 'h-[22px] w-[22px]'
-                        : 'h-5 w-5'
-                      : active
-                        ? 'h-6 w-6'
-                        : 'h-5 w-5'
-                  )}
-                  strokeWidth={active ? 2.5 : 2}
-                />
-=======
                 label={item.label}
                 onClick={() => handleNavigation(item.path, item.id)}
               >
                 <Icon className={`transition-all duration-300 ${active ? 'h-6 w-6' : 'h-5 w-5'}`} strokeWidth={active ? 2.5 : 2} />
->>>>>>> ceb5bf48
               </NavButton>
             );
           })}
@@ -292,33 +262,6 @@
       aria-current={active ? 'page' : undefined}
       role="tab"
       tabIndex={0}
-<<<<<<< HEAD
-      className={cn(
-        'group relative flex flex-1 flex-col items-center rounded-3xl transition-all duration-300 ease-out touch-manipulation focus-visible:outline-none focus-visible:ring-2 focus-visible:ring-primary/40',
-        dense
-          ? 'max-w-[70px] gap-0.5 px-2 py-1.5 sm:max-w-[76px] sm:px-2.5 sm:py-2 min-h-[60px] sm:min-h-[66px]'
-          : 'max-w-[88px] gap-1 px-2.5 py-2 sm:max-w-[92px] sm:px-3 sm:py-2.5 min-h-[68px] sm:min-h-[72px]',
-        active ? 'text-primary' : 'text-muted-foreground hover:text-primary/90'
-      )}
-    >
-      <span
-        aria-hidden="true"
-        className={cn(
-          'pointer-events-none absolute inset-0 rounded-3xl border transition-all duration-300',
-          active
-            ? 'border-primary/40 bg-gradient-to-br from-primary/25 via-primary/10 to-primary/5 opacity-100 shadow-[0_12px_28px_-14px_rgba(59,130,246,0.55)]'
-            : 'border-transparent bg-transparent opacity-0 group-hover:opacity-100 group-hover:border-border/60 group-hover:bg-muted/40'
-        )}
-      />
-      <span
-        className={cn(
-          'relative z-10 flex items-center justify-center rounded-2xl transition-all duration-300',
-          dense ? 'h-9 w-9 sm:h-10 sm:w-10' : 'h-10 w-10 sm:h-11 sm:w-11',
-          active
-            ? 'bg-primary/15 shadow-[0_10px_24px_-12px_rgba(59,130,246,0.65)]'
-            : 'bg-muted/30 group-hover:bg-muted/60'
-        )}
-=======
       className={`group relative flex flex-1 max-w-[80px] flex-col items-center gap-1 rounded-3xl px-2.5 py-2 transition-all duration-300 ease-out touch-manipulation focus-visible:outline-none focus-visible:ring-2 focus-visible:ring-primary/40 sm:px-3 sm:py-2.5 min-h-[68px] sm:min-h-[72px] ${
         active ? 'text-primary' : 'text-muted-foreground hover:text-primary/90'
       }`}
@@ -337,46 +280,27 @@
             ? 'bg-primary/15 shadow-[0_10px_24px_-12px_rgba(59,130,246,0.65)]'
             : 'bg-muted/30 group-hover:bg-muted/60'
         }`}
->>>>>>> ceb5bf48
       >
         <span className={`transition-transform duration-300 ${active ? 'scale-110' : 'group-hover:scale-105'}`}>{children}</span>
       </span>
 
       <span
-<<<<<<< HEAD
-        className={cn(
-          'relative z-10 font-medium transition-all duration-300',
-          dense ? 'text-[10px] leading-tight sm:text-[11px]' : 'text-[10px] leading-none sm:text-xs',
-          active ? 'font-semibold text-primary' : 'text-muted-foreground group-hover:text-primary'
-        )}
-=======
         className={`relative z-10 text-[10px] font-medium leading-none transition-all duration-300 sm:text-xs ${
           active
             ? 'font-semibold text-primary'
             : 'text-muted-foreground group-hover:text-primary'
         }`}
->>>>>>> ceb5bf48
       >
         {label}
       </span>
 
       <span
         aria-hidden="true"
-<<<<<<< HEAD
-        className={cn(
-          'pointer-events-none absolute left-1/2 h-1 -translate-x-1/2 rounded-full transition-all duration-300',
-          dense ? 'bottom-1.5 w-7' : 'bottom-2 w-8',
-          active
-            ? 'scale-100 bg-gradient-to-r from-primary/60 via-primary to-primary/60 opacity-100'
-            : 'scale-50 bg-muted/60 opacity-0 group-hover:scale-100 group-hover:opacity-60'
-        )}
-=======
         className={`pointer-events-none absolute bottom-2 left-1/2 h-1 w-8 -translate-x-1/2 rounded-full transition-all duration-300 ${
           active
             ? 'scale-100 bg-gradient-to-r from-primary/60 via-primary to-primary/60 opacity-100'
             : 'scale-50 bg-muted/60 opacity-0 group-hover:scale-100 group-hover:opacity-60'
         }`}
->>>>>>> ceb5bf48
       />
     </button>
   );
