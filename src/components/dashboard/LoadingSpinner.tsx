<<<<<<< HEAD
import { YardpassSpinner } from '@/components/LoadingSpinner';

export default function LoadingSpinner() {
  return (
    <div className="flex items-center justify-center p-8">
      <YardpassSpinner size="md" />
    </div>
  );
=======
import { BrandedSpinner } from '../BrandedSpinner';

export default function LoadingSpinner() {
  return <BrandedSpinner size="lg" showLogo className="p-8" />;
>>>>>>> 3b6f6dfa
}<|MERGE_RESOLUTION|>--- conflicted
+++ resolved
@@ -1,16 +1,5 @@
-<<<<<<< HEAD
-import { YardpassSpinner } from '@/components/LoadingSpinner';
-
-export default function LoadingSpinner() {
-  return (
-    <div className="flex items-center justify-center p-8">
-      <YardpassSpinner size="md" />
-    </div>
-  );
-=======
 import { BrandedSpinner } from '../BrandedSpinner';
 
 export default function LoadingSpinner() {
   return <BrandedSpinner size="lg" showLogo className="p-8" />;
->>>>>>> 3b6f6dfa
 }