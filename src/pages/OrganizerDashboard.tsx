// src/pages/OrganizerDashboard.tsx
<<<<<<< HEAD
import { useCallback, useEffect, useMemo, useState } from 'react';
import type { LucideIcon } from 'lucide-react';
=======
import { useCallback, useEffect, useState } from 'react';
>>>>>>> b7e9a1e9
import { Tabs, TabsContent, TabsList, TabsTrigger } from '@/components/ui/tabs';
import { Button } from '@/components/ui/button';
import {
  CalendarDays,
  Users,
  DollarSign,
  Plus,
  BarChart3,
  Building2,
  CheckCircle2,
  Megaphone,
  Settings,
  Mail,
  LayoutDashboard,
} from 'lucide-react';
import { Dialog, DialogContent, DialogHeader, DialogTitle, DialogFooter } from '@/components/ui/dialog';
import { Label } from '@/components/ui/label';
import { Input } from '@/components/ui/input';
import { Textarea } from '@/components/ui/textarea';
import { Badge } from '@/components/ui/badge';
import { Card, CardContent, CardHeader, CardTitle, CardDescription } from '@/components/ui/card';
import { OrgSwitcher } from '@/components/OrgSwitcher';
import { supabase } from '@/integrations/supabase/client';
import { toast } from '@/hooks/use-toast';
import AnalyticsHub from '@/components/AnalyticsHub';
import { PayoutPanel } from '@/components/PayoutPanel';
import { OrganizationTeamPanel } from '@/components/OrganizationTeamPanel';
import EventManagement from '@/components/EventManagement';
import { DashboardOverview } from '@/components/dashboard/DashboardOverview';
import { EventsList } from '@/components/dashboard/EventsList';
import { LoadingSpinner } from '@/components/dashboard/LoadingSpinner';
import { CampaignDashboard } from '@/components/campaigns/CampaignDashboard';
import { OrganizerCommsPanel } from '@/components/organizer/OrganizerCommsPanel';
import { useOrganizerDashboardState } from '@/hooks/useOrganizerDashboardState';
import type { OrganizerEventSummary } from '@/types/organizer';
<<<<<<< HEAD
import type { TabKey } from '@/utils/organizer/tabs';

const formatNumber = (value: number) =>
  new Intl.NumberFormat('en-US', { maximumFractionDigits: 0 }).format(value);

const formatCurrency = (value: number) =>
  new Intl.NumberFormat('en-US', {
    style: 'currency',
    currency: 'USD',
    maximumFractionDigits: value >= 1000 ? 0 : 2,
  }).format(value);

const formatPercent = (value: number) => `${Math.round(value * 10) / 10}%`;

type TabConfig = {
  value: TabKey;
  label: string;
  icon: LucideIcon;
  description: string;
};

const TAB_CONFIG: TabConfig[] = [
  {
    value: 'dashboard',
    label: 'Overview',
    icon: LayoutDashboard,
    description: 'Performance snapshot',
  },
  {
    value: 'events',
    label: 'Events',
    icon: CalendarDays,
    description: 'Manage and review events',
  },
  {
    value: 'analytics',
    label: 'Analytics',
    icon: BarChart3,
    description: 'Deep-dive metrics',
  },
  {
    value: 'campaigns',
    label: 'Campaigns',
    icon: Megaphone,
    description: 'Promote experiences',
  },
  {
    value: 'messaging',
    label: 'Messaging',
    icon: Mail,
    description: 'Reach attendees',
  },
  {
    value: 'teams',
    label: 'Teams',
    icon: Users,
    description: 'Collaborate with staff',
  },
  {
    value: 'payouts',
    label: 'Payouts',
    icon: DollarSign,
    description: 'Track disbursements',
  },
];

type StatTileProps = {
  icon: LucideIcon;
  label: string;
  value: string;
  helper?: string;
};

const StatTile = ({ icon: Icon, label, value, helper }: StatTileProps) => (
  <div className="flex items-start gap-3 rounded-xl border border-border/70 bg-background/70 p-4 shadow-sm">
    <div className="flex h-10 w-10 items-center justify-center rounded-lg bg-primary/10 text-primary">
      <Icon className="h-5 w-5" />
    </div>
    <div className="flex flex-col">
      <span className="text-xs font-semibold uppercase tracking-wide text-muted-foreground">{label}</span>
      <span className="text-lg font-semibold text-foreground">{value}</span>
      {helper ? <span className="text-xs text-muted-foreground">{helper}</span> : null}
    </div>
  </div>
);
=======
>>>>>>> b7e9a1e9

export default function OrganizerDashboard() {
  const {
    user,
    organizations,
    orgsLoading,
    selectedOrganization,
    activeTab,
    setActiveTab,
    handleOrganizationSelect,
    events,
    eventsLoading,
    totals,
    goCreateEvent,
    logEventSelect,
  } = useOrganizerDashboardState();

  const [editingOrg, setEditingOrg] = useState(false);
  const [editForm, setEditForm] = useState({ name: '', description: '', website_url: '', location: '' });
  const loading = eventsLoading;

  const [selectedEvent, setSelectedEvent] = useState<OrganizerEventSummary | null>(null);
  const handleEventSelect = useCallback((event: OrganizerEventSummary) => {
    logEventSelect(event.id);
    setSelectedEvent(event);
  }, [logEventSelect]);

  // --- Early loading ---
  if ((loading && !(events?.length)) || (orgsLoading && !organizations.length)) {
    return <LoadingSpinner />;
  }

  // --- Event management drill-in ---
  if (selectedEvent) {
    const e = selectedEvent;
    const eventWithDetails = {
      ...e,
      created_at: e.created_at || new Date().toISOString(),
      start_at: e.start_at,
      end_at: e.end_at,
      venue: e.venue || '',
      category: e.category || '',
      cover_image_url: e.cover_image_url || '',
      description: e.description || '',
      city: e.city || '',
      visibility: e.visibility || 'public',
    };

    return (
      <div className="mx-auto w-full max-w-6xl px-3 py-6 sm:px-6 lg:px-8">
        <EventManagement
          event={{
            ...eventWithDetails,
            organizer: user?.email || 'Organizer',
            organizerId: user?.id || '',
            startAtISO: eventWithDetails.start_at,
            dateLabel: new Date(eventWithDetails.start_at).toLocaleDateString(),
            location: eventWithDetails.venue || '',
            coverImage: eventWithDetails.cover_image_url || '',
            ticketTiers: [],
            attendeeCount: eventWithDetails.attendees,
            likes: eventWithDetails.likes,
            shares: eventWithDetails.shares,
            posts: [],
          }}
          onBack={() => setSelectedEvent(null)}
        />
      </div>
    );
  }

  const activeOrg = selectedOrganization
    ? organizations.find(o => o.id === selectedOrganization)
    : null;

  const headerName = activeOrg?.name || 'Personal Dashboard';
  const isVerified = !!activeOrg?.is_verified;
  const eventList = events ?? [];
  const hasEvents = eventList.length > 0;

  const { upcomingEvent, topRevenueEvent, averageConversion, averageEngagement } = useMemo(() => {
    if (!eventList.length) {
      return {
        upcomingEvent: null as OrganizerEventSummary | null,
        topRevenueEvent: null as OrganizerEventSummary | null,
        averageConversion: 0,
        averageEngagement: 0,
      };
    }

    const sortedByDate = eventList
      .filter(event => {
        if (!event.start_at) return false;
        const time = new Date(event.start_at).getTime();
        return Number.isFinite(time) && time >= Date.now();
      })
      .sort((a, b) => {
        const aTime = new Date(a.start_at ?? '').getTime();
        const bTime = new Date(b.start_at ?? '').getTime();
        return aTime - bTime;
      });

    const topRevenue = [...eventList].sort((a, b) => (b.revenue ?? 0) - (a.revenue ?? 0));
    const totalConversion = eventList.reduce((sum, event) => sum + (event.conversion_rate ?? 0), 0);
    const totalEngagement = eventList.reduce((sum, event) => sum + (event.engagement_rate ?? 0), 0);

    return {
      upcomingEvent: sortedByDate[0] ?? null,
      topRevenueEvent: topRevenue[0] ?? null,
      averageConversion: totalConversion / eventList.length,
      averageEngagement: totalEngagement / eventList.length,
    };
  }, [events]);

  const conversionDisplay = hasEvents ? formatPercent(averageConversion) : '—';
  const engagementDisplay = hasEvents ? formatPercent(averageEngagement) : '—';

  // Handle edit organization
  const handleEditOrg = async () => {
    if (!selectedOrganization) return;

    try {
      const { error } = await supabase
        .from('organizations')
        .update({
          name: editForm.name,
          description: editForm.description || null,
          website_url: editForm.website_url || null,
          location: editForm.location || null,
        })
        .eq('id', selectedOrganization);

      if (error) throw error;

      toast({
        title: 'Organization updated',
        description: 'Organization details have been saved.',
      });
      setEditingOrg(false);
      
      // Refresh organizations list
      window.location.reload();
    } catch (error: any) {
      toast({
        title: 'Failed to update organization',
        description: error.message,
        variant: 'destructive',
      });
    }
  };

  // Initialize edit form when opening
  useEffect(() => {
    if (editingOrg && activeOrg) {
      setEditForm({
        name: activeOrg.name,
        description: (activeOrg as any).description || '',
        website_url: (activeOrg as any).website_url || '',
        location: (activeOrg as any).location || '',
      });
    }
  }, [editingOrg, activeOrg]);

  return (
<<<<<<< HEAD
    <div className="mx-auto w-full max-w-6xl px-3 py-6 sm:px-6 lg:px-8">
      <div className="flex flex-col gap-6">
        <Card className="border-none bg-card/70 shadow-lg shadow-primary/5">
          <CardHeader className="flex flex-col gap-4 lg:flex-row lg:items-start lg:justify-between">
            <div className="space-y-2">
              <span className="text-xs font-semibold uppercase tracking-[0.2em] text-muted-foreground">
                Organizer dashboard
              </span>
              <div className="flex flex-wrap items-center gap-2">
                <CardTitle className="text-2xl sm:text-3xl md:text-4xl">{headerName}</CardTitle>
                {isVerified && (
                  <Badge variant="secondary" className="flex items-center gap-1 px-3 py-1 text-xs font-semibold">
                    <CheckCircle2 className="h-3.5 w-3.5" />
                    Verified
                  </Badge>
=======
    <div className="container mx-auto p-3 sm:p-4 md:p-6 space-y-4 sm:space-y-6 max-w-full overflow-x-hidden">
      {/* Header */}
      <div className="flex flex-col gap-3 sm:gap-4">
        <div className="flex flex-col sm:flex-row sm:items-start justify-between gap-3">
          <div className="flex-1 min-w-0">
            <h1 className="text-xl sm:text-2xl md:text-3xl font-bold mb-2">Organizer Dashboard</h1>

            {!!organizations.length && (
              <div className="flex flex-col sm:flex-row items-start sm:items-center gap-2 mb-2">
                <OrgSwitcher
                  organizations={organizations}
                  value={selectedOrganization}
                  onSelect={handleOrganizationSelect}
                  onCreateOrgPath="/create-organization"
                  className="w-full sm:w-[240px] md:w-[280px]"
                />
                {selectedOrganization && (
                  <Button
                    variant="ghost"
                    size="icon"
                    onClick={() => setEditingOrg(true)}
                    title="Edit organization"
                    className="flex-shrink-0"
                  >
                    <Settings className="h-4 w-4 sm:h-5 sm:w-5" />
                  </Button>
>>>>>>> b7e9a1e9
                )}
              </div>
              <CardDescription>
                Manage events, payouts, and messaging for your {selectedOrganization ? 'organization' : 'personal profile'}.
              </CardDescription>
            </div>
            <div className="flex w-full flex-col gap-2 sm:w-auto sm:flex-row sm:items-center sm:justify-end">
              <Button className="w-full sm:w-auto" onClick={goCreateEvent} type="button">
                <Plus className="h-4 w-4" />
                <span className="ml-2">Create event</span>
              </Button>
              <Button
                variant="outline"
                className="w-full sm:w-auto"
                onClick={() => (window.location.href = '/create-organization')}
                type="button"
              >
                <Building2 className="h-4 w-4" />
                <span className="ml-2">New organization</span>
              </Button>
            </div>
          </CardHeader>
          <CardContent className="space-y-5">
            <div className="flex flex-col gap-3 lg:flex-row lg:items-center lg:justify-between">
              <div className="flex flex-1 flex-col gap-2">
                <span className="text-xs font-semibold uppercase tracking-wide text-muted-foreground">Working as</span>
                <div className="flex flex-col gap-2 sm:flex-row sm:items-center">
                  <OrgSwitcher
                    organizations={organizations}
                    value={selectedOrganization}
                    onSelect={handleOrganizationSelect}
                    onCreateOrgPath="/create-organization"
                    className="w-full sm:w-[260px] md:w-[300px]"
                  />
                  {selectedOrganization && (
                    <Button
                      variant="ghost"
                      size="icon"
                      onClick={() => setEditingOrg(true)}
                      title="Edit organization"
                      className="h-11 w-11 flex-shrink-0"
                      type="button"
                    >
                      <Settings className="h-5 w-5" />
                      <span className="sr-only">Edit organization</span>
                    </Button>
                  )}
                </div>
              </div>
              <div className="flex flex-wrap items-center gap-x-4 gap-y-1 text-sm text-muted-foreground">
                <span>
                  {formatNumber(totals.events)} event{totals.events === 1 ? '' : 's'}
                </span>
                <span>• {formatNumber(totals.attendees)} attendees</span>
                <span>• {formatCurrency(totals.revenue)} gross</span>
              </div>
            </div>

            <div className="grid gap-3 sm:grid-cols-2 lg:grid-cols-3 xl:grid-cols-5">
              <StatTile
                icon={CalendarDays}
                label={selectedOrganization ? 'Org events' : 'Your events'}
                value={formatNumber(totals.events)}
                helper={selectedOrganization ? 'Currently selected organization' : 'Personal scope'}
              />
              <StatTile
                icon={Users}
                label="Total attendees"
                value={formatNumber(totals.attendees)}
                helper="Confirmed check-ins"
              />
              <StatTile
                icon={DollarSign}
                label="Gross revenue"
                value={formatCurrency(totals.revenue)}
                helper={topRevenueEvent ? `Top: ${topRevenueEvent.title}` : 'All events combined'}
              />
              <StatTile
                icon={BarChart3}
                label="Avg conversion"
                value={conversionDisplay}
                helper="Tickets sold vs. capacity"
              />
              <StatTile
                icon={Megaphone}
                label="Avg engagement"
                value={engagementDisplay}
                helper="Likes vs. views on posts"
              />
            </div>

            {hasEvents && (
              <div className="grid gap-3 sm:grid-cols-1 lg:grid-cols-2">
                <div className="flex flex-col justify-between gap-3 rounded-xl border border-dashed border-primary/30 bg-primary/5 p-4">
                  <div className="flex items-center gap-2 text-xs font-semibold uppercase tracking-wide text-primary">
                    <CalendarDays className="h-4 w-4" />
                    Upcoming highlight
                  </div>
                  {upcomingEvent ? (
                    <>
                      <div className="text-base font-semibold text-foreground">{upcomingEvent.title}</div>
                      <p className="text-sm text-muted-foreground">{upcomingEvent.date}</p>
                      <div className="flex items-center justify-between text-xs text-muted-foreground">
                        <span>{formatNumber(upcomingEvent.attendees ?? 0)} attendees</span>
                        <span>{formatCurrency(upcomingEvent.revenue ?? 0)}</span>
                      </div>
                      <Button
                        variant="link"
                        className="px-0 text-sm font-semibold"
                        onClick={() => handleEventSelect(upcomingEvent)}
                        type="button"
                      >
                        Open workspace
                      </Button>
                    </>
                  ) : (
                    <p className="text-sm text-muted-foreground">
                      No upcoming events yet—schedule one to see it here.
                    </p>
                  )}
                </div>
                <div className="flex flex-col justify-between gap-3 rounded-xl border border-dashed border-secondary/40 bg-secondary/10 p-4">
                  <div className="flex items-center gap-2 text-xs font-semibold uppercase tracking-wide text-secondary-foreground">
                    <DollarSign className="h-4 w-4" />
                    Top earner
                  </div>
                  <div className="text-base font-semibold text-foreground">{topRevenueEvent?.title}</div>
                  <p className="text-sm text-muted-foreground">
                    {formatCurrency(topRevenueEvent?.revenue ?? 0)} total revenue
                  </p>
                  <Button
                    variant="link"
                    className="px-0 text-sm font-semibold"
                    onClick={() => topRevenueEvent && handleEventSelect(topRevenueEvent)}
                    type="button"
                  >
                    View performance
                  </Button>
                </div>
              </div>
            )}
          </CardContent>
        </Card>

        <Tabs value={activeTab} onValueChange={setActiveTab} className="space-y-6">
          <div className="-mx-1 overflow-x-auto pb-2">
            <TabsList className="flex w-max items-stretch gap-1 rounded-full bg-muted/60 p-1">
              {TAB_CONFIG.map(tab => {
                const Icon = tab.icon;
                return (
                  <TabsTrigger
                    key={tab.value}
                    value={tab.value}
                    className="flex min-w-[104px] flex-col items-center gap-1 rounded-full px-3 py-2 text-xs font-semibold text-muted-foreground transition-transform sm:text-sm"
                    title={tab.description}
                  >
                    <Icon className="h-4 w-4" />
                    <span>{tab.label}</span>
                  </TabsTrigger>
                );
              })}
            </TabsList>
          </div>

<<<<<<< HEAD
          <TabsContent value="dashboard" className="space-y-6">
            <DashboardOverview events={eventList} onEventSelect={handleEventSelect} />
          </TabsContent>

          <TabsContent value="events" className="space-y-6">
            {!hasEvents ? (
              <div className="flex flex-col items-center justify-center gap-3 rounded-2xl border border-dashed border-border/70 bg-muted/30 px-6 py-16 text-center">
                <CalendarDays className="h-10 w-10 text-muted-foreground" />
                <h3 className="text-lg font-semibold">{selectedOrganization ? 'No events yet' : 'No personal events'}</h3>
                <p className="max-w-sm text-sm text-muted-foreground">
                  {selectedOrganization
                    ? 'Create your first event for this organization to kick things off.'
                    : organizations.length > 0
                      ? 'You have no personal events. Switch to an organization above or create a new event to get started.'
                      : 'Create your first event to start selling tickets.'}
                </p>
                <Button onClick={goCreateEvent} type="button">
                  <Plus className="h-4 w-4" />
                  <span className="ml-2">Create event</span>
                </Button>
=======
      {/* Tabs */}
      <Tabs value={activeTab} onValueChange={setActiveTab} className="space-y-4 sm:space-y-6">
        <TabsList className="grid w-full grid-cols-7 h-auto p-0.5 sm:p-1 gap-0.5 overflow-x-auto">
          <TabsTrigger value="dashboard" className="flex-col h-auto py-1.5 sm:py-2 md:py-3 px-0.5 sm:px-1 md:px-2 min-w-0">
            <BarChart3 className="h-3 w-3 sm:h-4 sm:w-4 mb-0.5 sm:mb-1 flex-shrink-0" />
            <span className="text-[10px] sm:text-xs leading-tight truncate w-full">Dash</span>
          </TabsTrigger>
          <TabsTrigger value="events" className="flex-col h-auto py-1.5 sm:py-2 md:py-3 px-0.5 sm:px-1 md:px-2 min-w-0">
            <CalendarDays className="h-3 w-3 sm:h-4 sm:w-4 mb-0.5 sm:mb-1 flex-shrink-0" />
            <span className="text-[10px] sm:text-xs leading-tight truncate w-full">Events</span>
          </TabsTrigger>
          <TabsTrigger value="analytics" className="flex-col h-auto py-1.5 sm:py-2 md:py-3 px-0.5 sm:px-1 md:px-2 min-w-0">
            <BarChart3 className="h-3 w-3 sm:h-4 sm:w-4 mb-0.5 sm:mb-1 flex-shrink-0" />
            <span className="text-[10px] sm:text-xs leading-tight truncate w-full">Analytics</span>
          </TabsTrigger>
          <TabsTrigger value="campaigns" className="flex-col h-auto py-1.5 sm:py-2 md:py-3 px-0.5 sm:px-1 md:px-2 min-w-0">
            <Megaphone className="h-3 w-3 sm:h-4 sm:w-4 mb-0.5 sm:mb-1 flex-shrink-0" />
            <span className="text-[10px] sm:text-xs leading-tight truncate w-full">Camps</span>
          </TabsTrigger>
          <TabsTrigger value="messaging" className="flex-col h-auto py-1.5 sm:py-2 md:py-3 px-0.5 sm:px-1 md:px-2 min-w-0">
            <Mail className="h-3 w-3 sm:h-4 sm:w-4 mb-0.5 sm:mb-1 flex-shrink-0" />
            <span className="text-[10px] sm:text-xs leading-tight truncate w-full">Messages</span>
          </TabsTrigger>
          <TabsTrigger value="teams" className="flex-col h-auto py-1.5 sm:py-2 md:py-3 px-0.5 sm:px-1 md:px-2 min-w-0">
            <Users className="h-3 w-3 sm:h-4 sm:w-4 mb-0.5 sm:mb-1 flex-shrink-0" />
            <span className="text-[10px] sm:text-xs leading-tight truncate w-full">Teams</span>
          </TabsTrigger>
          <TabsTrigger value="payouts" className="flex-col h-auto py-1.5 sm:py-2 md:py-3 px-0.5 sm:px-1 md:px-2 min-w-0">
            <DollarSign className="h-3 w-3 sm:h-4 sm:w-4 mb-0.5 sm:mb-1 flex-shrink-0" />
            <span className="text-[10px] sm:text-xs leading-tight truncate w-full">Payouts</span>
          </TabsTrigger>
        </TabsList>

        {/* DASHBOARD */}
        <TabsContent value="dashboard" className="space-y-6">
          <DashboardOverview events={events} onEventSelect={handleEventSelect} />
        </TabsContent>

        {/* EVENTS */}
        <TabsContent value="events" className="space-y-6">
          {(events?.length ?? 0) === 0 ? (
            <div className="text-center py-16 border rounded-lg">
              <CalendarDays className="mx-auto h-10 w-10 text-muted-foreground mb-3" />
              <h3 className="text-lg font-semibold mb-1">
                {selectedOrganization ? 'No events yet' : 'No personal events'}
              </h3>
              <p className="text-muted-foreground mb-4">
                {selectedOrganization 
                  ? 'Create your first event for this organization to get started.'
                  : organizations.length > 0
                    ? 'You have no personal events. Switch to an organization above to view organization events, or create a personal event.'
                    : 'Create your first event to get started.'
                }
              </p>
              <Button onClick={goCreateEvent}>
                <Plus className="mr-2 h-4 w-4" />
                Create Event
              </Button>
            </div>
          ) : (
            <EventsList events={events} onEventSelect={handleEventSelect} />
          )}
        </TabsContent>

        {/* ANALYTICS */}
        <TabsContent value="analytics" className="space-y-6">
          <AnalyticsHub />
        </TabsContent>

        {/* CAMPAIGNS (org-scoped only) */}
        <TabsContent value="campaigns" className="space-y-6">
          {selectedOrganization ? (
            <CampaignDashboard orgId={selectedOrganization} />
          ) : (
            <div className="text-center py-16 border rounded-lg">
              <Megaphone className="mx-auto h-10 w-10 text-muted-foreground mb-3" />
              <h3 className="text-lg font-semibold mb-1">Campaign Management</h3>
              <p className="text-muted-foreground mb-4">
                Switch to an organization to create and manage ad campaigns.
              </p>
            </div>
          )}
        </TabsContent>

        {/* MESSAGING */}
        <TabsContent value="messaging" className="space-y-6">
          {events && events.length > 0 ? (
            <div className="space-y-4">
              <div className="flex items-center gap-2 mb-4">
                <Mail className="h-5 w-5" />
                <h2 className="text-xl font-semibold">Event Communications</h2>
>>>>>>> b7e9a1e9
              </div>
            ) : (
              <EventsList events={eventList} onEventSelect={handleEventSelect} />
            )}
          </TabsContent>

          <TabsContent value="analytics" className="space-y-6">
            <AnalyticsHub />
          </TabsContent>

          <TabsContent value="campaigns" className="space-y-6">
            {selectedOrganization ? (
              <CampaignDashboard orgId={selectedOrganization} />
            ) : (
              <div className="flex flex-col items-center justify-center gap-3 rounded-2xl border border-dashed border-border/70 bg-muted/30 px-6 py-16 text-center">
                <Megaphone className="h-10 w-10 text-muted-foreground" />
                <h3 className="text-lg font-semibold">Campaign management</h3>
                <p className="max-w-sm text-sm text-muted-foreground">
                  Switch to an organization to build paid campaigns and monitor acquisition funnels.
                </p>
              </div>
            )}
          </TabsContent>

          <TabsContent value="messaging" className="space-y-6">
            {hasEvents ? (
              <div className="space-y-4">
                <div className="flex items-center gap-2">
                  <Mail className="h-5 w-5" />
                  <h2 className="text-xl font-semibold">Event communications</h2>
                </div>
                {eventList.map(event => (
                  <div key={event.id} className="rounded-2xl border border-border/70 bg-background/80 p-4 shadow-sm">
                    <h3 className="font-semibold">{event.title}</h3>
                    <p className="text-xs text-muted-foreground">{event.date}</p>
                    <div className="mt-3">
                      <OrganizerCommsPanel eventId={event.id} />
                    </div>
                  </div>
                ))}
              </div>
            ) : (
              <div className="flex flex-col items-center justify-center gap-3 rounded-2xl border border-dashed border-border/70 bg-muted/30 px-6 py-16 text-center">
                <Mail className="h-10 w-10 text-muted-foreground" />
                <h3 className="text-lg font-semibold">Event messaging</h3>
                <p className="max-w-sm text-sm text-muted-foreground">
                  Create an event first to send targeted updates to attendees.
                </p>
                <Button onClick={goCreateEvent} type="button">
                  <Plus className="h-4 w-4" />
                  <span className="ml-2">Create event</span>
                </Button>
              </div>
            )}
          </TabsContent>

          <TabsContent value="teams" className="space-y-6">
            {selectedOrganization ? (
              <OrganizationTeamPanel organizationId={selectedOrganization} />
            ) : (
              <div className="flex flex-col items-center justify-center gap-3 rounded-2xl border border-dashed border-border/70 bg-muted/30 px-6 py-16 text-center">
                <Users className="h-10 w-10 text-muted-foreground" />
                <h3 className="text-lg font-semibold">Team management</h3>
                <p className="max-w-sm text-sm text-muted-foreground">
                  Switch to an organization to manage team members and roles.
                </p>
              </div>
            )}
          </TabsContent>

          <TabsContent value="payouts" className="space-y-6">
            <PayoutPanel
              key={`${selectedOrganization || 'individual'}-payouts`}
              contextType={selectedOrganization ? 'organization' : 'individual'}
              contextId={selectedOrganization || user?.id}
            />
          </TabsContent>
        </Tabs>
      </div>

      <Dialog open={editingOrg} onOpenChange={setEditingOrg}>
        <DialogContent className="sm:max-w-md">
          <DialogHeader>
            <DialogTitle>Edit organization</DialogTitle>
          </DialogHeader>
          <div className="space-y-4">
            <div className="space-y-2">
              <Label htmlFor="org-name">Organization name</Label>
              <Input
                id="org-name"
                value={editForm.name}
                onChange={e => setEditForm(prev => ({ ...prev, name: e.target.value }))}
                placeholder="Enter organization name"
              />
            </div>
            <div className="space-y-2">
              <Label htmlFor="org-description">Description</Label>
              <Textarea
                id="org-description"
                value={editForm.description}
                onChange={e => setEditForm(prev => ({ ...prev, description: e.target.value }))}
                placeholder="Describe your organization"
                rows={3}
              />
            </div>
            <div className="space-y-2">
              <Label htmlFor="org-website">Website URL</Label>
              <Input
                id="org-website"
                value={editForm.website_url}
                onChange={e => setEditForm(prev => ({ ...prev, website_url: e.target.value }))}
                placeholder="https://example.com"
                type="url"
              />
            </div>
            <div className="space-y-2">
              <Label htmlFor="org-location">Location</Label>
              <Input
                id="org-location"
                value={editForm.location}
                onChange={e => setEditForm(prev => ({ ...prev, location: e.target.value }))}
                placeholder="City, State/Country"
              />
            </div>
          </div>
          <DialogFooter>
            <Button variant="outline" onClick={() => setEditingOrg(false)} type="button">
              Cancel
            </Button>
            <Button onClick={handleEditOrg} type="button">
              Save changes
            </Button>
          </DialogFooter>
        </DialogContent>
      </Dialog>
    </div>
  );
}<|MERGE_RESOLUTION|>--- conflicted
+++ resolved
@@ -1,10 +1,5 @@
 // src/pages/OrganizerDashboard.tsx
-<<<<<<< HEAD
-import { useCallback, useEffect, useMemo, useState } from 'react';
-import type { LucideIcon } from 'lucide-react';
-=======
 import { useCallback, useEffect, useState } from 'react';
->>>>>>> b7e9a1e9
 import { Tabs, TabsContent, TabsList, TabsTrigger } from '@/components/ui/tabs';
 import { Button } from '@/components/ui/button';
 import {
@@ -40,94 +35,6 @@
 import { OrganizerCommsPanel } from '@/components/organizer/OrganizerCommsPanel';
 import { useOrganizerDashboardState } from '@/hooks/useOrganizerDashboardState';
 import type { OrganizerEventSummary } from '@/types/organizer';
-<<<<<<< HEAD
-import type { TabKey } from '@/utils/organizer/tabs';
-
-const formatNumber = (value: number) =>
-  new Intl.NumberFormat('en-US', { maximumFractionDigits: 0 }).format(value);
-
-const formatCurrency = (value: number) =>
-  new Intl.NumberFormat('en-US', {
-    style: 'currency',
-    currency: 'USD',
-    maximumFractionDigits: value >= 1000 ? 0 : 2,
-  }).format(value);
-
-const formatPercent = (value: number) => `${Math.round(value * 10) / 10}%`;
-
-type TabConfig = {
-  value: TabKey;
-  label: string;
-  icon: LucideIcon;
-  description: string;
-};
-
-const TAB_CONFIG: TabConfig[] = [
-  {
-    value: 'dashboard',
-    label: 'Overview',
-    icon: LayoutDashboard,
-    description: 'Performance snapshot',
-  },
-  {
-    value: 'events',
-    label: 'Events',
-    icon: CalendarDays,
-    description: 'Manage and review events',
-  },
-  {
-    value: 'analytics',
-    label: 'Analytics',
-    icon: BarChart3,
-    description: 'Deep-dive metrics',
-  },
-  {
-    value: 'campaigns',
-    label: 'Campaigns',
-    icon: Megaphone,
-    description: 'Promote experiences',
-  },
-  {
-    value: 'messaging',
-    label: 'Messaging',
-    icon: Mail,
-    description: 'Reach attendees',
-  },
-  {
-    value: 'teams',
-    label: 'Teams',
-    icon: Users,
-    description: 'Collaborate with staff',
-  },
-  {
-    value: 'payouts',
-    label: 'Payouts',
-    icon: DollarSign,
-    description: 'Track disbursements',
-  },
-];
-
-type StatTileProps = {
-  icon: LucideIcon;
-  label: string;
-  value: string;
-  helper?: string;
-};
-
-const StatTile = ({ icon: Icon, label, value, helper }: StatTileProps) => (
-  <div className="flex items-start gap-3 rounded-xl border border-border/70 bg-background/70 p-4 shadow-sm">
-    <div className="flex h-10 w-10 items-center justify-center rounded-lg bg-primary/10 text-primary">
-      <Icon className="h-5 w-5" />
-    </div>
-    <div className="flex flex-col">
-      <span className="text-xs font-semibold uppercase tracking-wide text-muted-foreground">{label}</span>
-      <span className="text-lg font-semibold text-foreground">{value}</span>
-      {helper ? <span className="text-xs text-muted-foreground">{helper}</span> : null}
-    </div>
-  </div>
-);
-=======
->>>>>>> b7e9a1e9
 
 export default function OrganizerDashboard() {
   const {
@@ -292,23 +199,6 @@
   }, [editingOrg, activeOrg]);
 
   return (
-<<<<<<< HEAD
-    <div className="mx-auto w-full max-w-6xl px-3 py-6 sm:px-6 lg:px-8">
-      <div className="flex flex-col gap-6">
-        <Card className="border-none bg-card/70 shadow-lg shadow-primary/5">
-          <CardHeader className="flex flex-col gap-4 lg:flex-row lg:items-start lg:justify-between">
-            <div className="space-y-2">
-              <span className="text-xs font-semibold uppercase tracking-[0.2em] text-muted-foreground">
-                Organizer dashboard
-              </span>
-              <div className="flex flex-wrap items-center gap-2">
-                <CardTitle className="text-2xl sm:text-3xl md:text-4xl">{headerName}</CardTitle>
-                {isVerified && (
-                  <Badge variant="secondary" className="flex items-center gap-1 px-3 py-1 text-xs font-semibold">
-                    <CheckCircle2 className="h-3.5 w-3.5" />
-                    Verified
-                  </Badge>
-=======
     <div className="container mx-auto p-3 sm:p-4 md:p-6 space-y-4 sm:space-y-6 max-w-full overflow-x-hidden">
       {/* Header */}
       <div className="flex flex-col gap-3 sm:gap-4">
@@ -335,7 +225,6 @@
                   >
                     <Settings className="h-4 w-4 sm:h-5 sm:w-5" />
                   </Button>
->>>>>>> b7e9a1e9
                 )}
               </div>
               <CardDescription>
@@ -500,28 +389,6 @@
             </TabsList>
           </div>
 
-<<<<<<< HEAD
-          <TabsContent value="dashboard" className="space-y-6">
-            <DashboardOverview events={eventList} onEventSelect={handleEventSelect} />
-          </TabsContent>
-
-          <TabsContent value="events" className="space-y-6">
-            {!hasEvents ? (
-              <div className="flex flex-col items-center justify-center gap-3 rounded-2xl border border-dashed border-border/70 bg-muted/30 px-6 py-16 text-center">
-                <CalendarDays className="h-10 w-10 text-muted-foreground" />
-                <h3 className="text-lg font-semibold">{selectedOrganization ? 'No events yet' : 'No personal events'}</h3>
-                <p className="max-w-sm text-sm text-muted-foreground">
-                  {selectedOrganization
-                    ? 'Create your first event for this organization to kick things off.'
-                    : organizations.length > 0
-                      ? 'You have no personal events. Switch to an organization above or create a new event to get started.'
-                      : 'Create your first event to start selling tickets.'}
-                </p>
-                <Button onClick={goCreateEvent} type="button">
-                  <Plus className="h-4 w-4" />
-                  <span className="ml-2">Create event</span>
-                </Button>
-=======
       {/* Tabs */}
       <Tabs value={activeTab} onValueChange={setActiveTab} className="space-y-4 sm:space-y-6">
         <TabsList className="grid w-full grid-cols-7 h-auto p-0.5 sm:p-1 gap-0.5 overflow-x-auto">
@@ -613,7 +480,6 @@
               <div className="flex items-center gap-2 mb-4">
                 <Mail className="h-5 w-5" />
                 <h2 className="text-xl font-semibold">Event Communications</h2>
->>>>>>> b7e9a1e9
               </div>
             ) : (
               <EventsList events={eventList} onEventSelect={handleEventSelect} />
