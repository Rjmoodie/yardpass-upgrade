// src/pages/OrganizerDashboard.tsx
<<<<<<< HEAD
import { useCallback, useEffect, useMemo, useState } from 'react';
import type { LucideIcon } from 'lucide-react';
=======
import { useCallback, useEffect, useState, useMemo } from 'react';
>>>>>>> 85684ba5
import { Tabs, TabsContent, TabsList, TabsTrigger } from '@/components/ui/tabs';
import { Button } from '@/components/ui/button';
import {
  CalendarDays,
  Users,
  DollarSign,
  Plus,
  BarChart3,
  Building2,
<<<<<<< HEAD
  CheckCircle2,
  Megaphone,
  Settings,
  Mail,
  LayoutDashboard,
=======
  Megaphone,
  Settings,
  Mail,
>>>>>>> 85684ba5
} from 'lucide-react';
import { Dialog, DialogContent, DialogHeader, DialogTitle, DialogFooter } from '@/components/ui/dialog';
import { Label } from '@/components/ui/label';
import { Input } from '@/components/ui/input';
import { Textarea } from '@/components/ui/textarea';
<<<<<<< HEAD
import { Badge } from '@/components/ui/badge';
import { Card, CardContent, CardHeader, CardTitle, CardDescription } from '@/components/ui/card';
=======
import { Card, CardContent, CardHeader, CardDescription } from '@/components/ui/card';
>>>>>>> 85684ba5
import { OrgSwitcher } from '@/components/OrgSwitcher';
import { supabase } from '@/integrations/supabase/client';
import { toast } from '@/hooks/use-toast';
import AnalyticsHub from '@/components/AnalyticsHub';
import { PayoutPanel } from '@/components/PayoutPanel';
import { OrganizationTeamPanel } from '@/components/OrganizationTeamPanel';
import EventManagement from '@/components/EventManagement';
import { DashboardOverview } from '@/components/dashboard/DashboardOverview';
import { EventsList } from '@/components/dashboard/EventsList';
<<<<<<< HEAD
import { LoadingSpinner } from '@/components/dashboard/LoadingSpinner';
=======
import LoadingSpinner from '@/components/dashboard/LoadingSpinner';
>>>>>>> 85684ba5
import { CampaignDashboard } from '@/components/campaigns/CampaignDashboard';
import { OrganizerCommsPanel } from '@/components/organizer/OrganizerCommsPanel';
import { useOrganizerDashboardState } from '@/hooks/useOrganizerDashboardState';
import type { OrganizerEventSummary } from '@/types/organizer';
<<<<<<< HEAD
import type { TabKey } from '@/utils/organizer/tabs';

const formatNumber = (value: number) =>
  new Intl.NumberFormat('en-US', { maximumFractionDigits: 0 }).format(value);

const formatCurrency = (value: number) =>
  new Intl.NumberFormat('en-US', {
    style: 'currency',
    currency: 'USD',
    maximumFractionDigits: value >= 1000 ? 0 : 2,
  }).format(value);

const formatPercent = (value: number) => `${Math.round(value * 10) / 10}%`;

type TabConfig = {
  value: TabKey;
  label: string;
  icon: LucideIcon;
  description: string;
};

const TAB_CONFIG: TabConfig[] = [
  {
    value: 'dashboard',
    label: 'Overview',
    icon: LayoutDashboard,
    description: 'Performance snapshot',
  },
  {
    value: 'events',
    label: 'Events',
    icon: CalendarDays,
    description: 'Manage and review events',
  },
  {
    value: 'analytics',
    label: 'Analytics',
    icon: BarChart3,
    description: 'Deep-dive metrics',
  },
  {
    value: 'campaigns',
    label: 'Campaigns',
    icon: Megaphone,
    description: 'Promote experiences',
  },
  {
    value: 'messaging',
    label: 'Messaging',
    icon: Mail,
    description: 'Reach attendees',
  },
  {
    value: 'teams',
    label: 'Teams',
    icon: Users,
    description: 'Collaborate with staff',
  },
  {
    value: 'payouts',
    label: 'Payouts',
    icon: DollarSign,
    description: 'Track disbursements',
  },
];

type StatTileProps = {
  icon: LucideIcon;
  label: string;
  value: string;
  helper?: string;
};

const StatTile = ({ icon: Icon, label, value, helper }: StatTileProps) => (
  <div className="flex items-start gap-3 rounded-xl border border-border/70 bg-background/70 p-4 shadow-sm">
    <div className="flex h-10 w-10 items-center justify-center rounded-lg bg-primary/10 text-primary">
      <Icon className="h-5 w-5" />
    </div>
    <div className="flex flex-col">
      <span className="text-xs font-semibold uppercase tracking-wide text-muted-foreground">{label}</span>
      <span className="text-lg font-semibold text-foreground">{value}</span>
      {helper ? <span className="text-xs text-muted-foreground">{helper}</span> : null}
    </div>
  </div>
);
=======

// Helper components
function StatTile({ icon: Icon, label, value, helper }: any) {
  return (
    <div className="flex flex-col gap-2 rounded-xl border bg-card p-4">
      <div className="flex items-center gap-2 text-muted-foreground">
        <Icon className="h-4 w-4" />
        <span className="text-xs font-medium uppercase tracking-wide">{label}</span>
      </div>
      <div className="text-2xl font-bold">{value}</div>
      {helper && <div className="text-xs text-muted-foreground">{helper}</div>}
    </div>
  );
}

// Helper formatters
const formatNumber = (n: number) => n.toLocaleString();
const formatCurrency = (n: number) => `$${n.toLocaleString(undefined, { minimumFractionDigits: 2, maximumFractionDigits: 2 })}`;
const formatPercent = (n: number) => `${(n * 100).toFixed(1)}%`;
>>>>>>> 85684ba5

export default function OrganizerDashboard() {
  const {
    user,
    organizations,
    orgsLoading,
    selectedOrganization,
    activeTab,
    setActiveTab,
    handleOrganizationSelect,
    events,
    eventsLoading,
    totals,
    goCreateEvent,
    logEventSelect,
  } = useOrganizerDashboardState();

  const [editingOrg, setEditingOrg] = useState(false);
  const [editForm, setEditForm] = useState({ name: '', description: '', website_url: '', location: '' });
  const loading = eventsLoading;

  const [selectedEvent, setSelectedEvent] = useState<OrganizerEventSummary | null>(null);
  const handleEventSelect = useCallback((event: OrganizerEventSummary) => {
    logEventSelect(event.id);
    setSelectedEvent(event);
  }, [logEventSelect]);

  // --- Early loading ---
  if ((loading && !(events?.length)) || (orgsLoading && !organizations.length)) {
    return <LoadingSpinner />;
  }

  // --- Event management drill-in ---
  if (selectedEvent) {
    const e = selectedEvent;
    const eventWithDetails = {
      ...e,
      created_at: e.created_at || new Date().toISOString(),
      start_at: e.start_at,
      end_at: e.end_at,
      venue: e.venue || '',
      category: e.category || '',
      cover_image_url: e.cover_image_url || '',
      description: e.description || '',
      city: e.city || '',
      visibility: e.visibility || 'public',
    };

    return (
      <div className="mx-auto w-full max-w-6xl px-3 py-6 sm:px-6 lg:px-8">
        <EventManagement
          event={{
            ...eventWithDetails,
            organizer: user?.email || 'Organizer',
            organizerId: user?.id || '',
            startAtISO: eventWithDetails.start_at,
            dateLabel: new Date(eventWithDetails.start_at).toLocaleDateString(),
            location: eventWithDetails.venue || '',
            coverImage: eventWithDetails.cover_image_url || '',
            ticketTiers: [],
            attendeeCount: eventWithDetails.attendees,
            likes: eventWithDetails.likes,
            shares: eventWithDetails.shares,
            posts: [],
          }}
          onBack={() => setSelectedEvent(null)}
        />
      </div>
    );
  }

  const activeOrg = selectedOrganization
    ? organizations.find(o => o.id === selectedOrganization)
    : null;

<<<<<<< HEAD
  const headerName = activeOrg?.name || 'Personal Dashboard';
  const isVerified = !!activeOrg?.is_verified;
=======
>>>>>>> 85684ba5
  const eventList = events ?? [];
  const hasEvents = eventList.length > 0;

  const { upcomingEvent, topRevenueEvent, averageConversion, averageEngagement } = useMemo(() => {
    if (!eventList.length) {
      return {
        upcomingEvent: null as OrganizerEventSummary | null,
        topRevenueEvent: null as OrganizerEventSummary | null,
        averageConversion: 0,
        averageEngagement: 0,
      };
    }

    const sortedByDate = eventList
      .filter(event => {
        if (!event.start_at) return false;
        const time = new Date(event.start_at).getTime();
        return Number.isFinite(time) && time >= Date.now();
      })
      .sort((a, b) => {
        const aTime = new Date(a.start_at ?? '').getTime();
        const bTime = new Date(b.start_at ?? '').getTime();
        return aTime - bTime;
      });

    const topRevenue = [...eventList].sort((a, b) => (b.revenue ?? 0) - (a.revenue ?? 0));
    const totalConversion = eventList.reduce((sum, event) => sum + (event.conversion_rate ?? 0), 0);
    const totalEngagement = eventList.reduce((sum, event) => sum + (event.engagement_rate ?? 0), 0);

    return {
      upcomingEvent: sortedByDate[0] ?? null,
      topRevenueEvent: topRevenue[0] ?? null,
      averageConversion: totalConversion / eventList.length,
      averageEngagement: totalEngagement / eventList.length,
    };
<<<<<<< HEAD
  }, [events]);
=======
  }, [eventList]);
>>>>>>> 85684ba5

  const conversionDisplay = hasEvents ? formatPercent(averageConversion) : '—';
  const engagementDisplay = hasEvents ? formatPercent(averageEngagement) : '—';

  // Handle edit organization
  const handleEditOrg = async () => {
    if (!selectedOrganization) return;

    try {
      const { error } = await supabase
        .from('organizations')
        .update({
          name: editForm.name,
          description: editForm.description || null,
          website_url: editForm.website_url || null,
          location: editForm.location || null,
        })
        .eq('id', selectedOrganization);

      if (error) throw error;

      toast({
        title: 'Organization updated',
        description: 'Organization details have been saved.',
      });
      setEditingOrg(false);
      
      // Refresh organizations list
      window.location.reload();
    } catch (error: any) {
      toast({
        title: 'Failed to update organization',
        description: error.message,
        variant: 'destructive',
      });
    }
  };

  // Initialize edit form when opening
  useEffect(() => {
    if (editingOrg && activeOrg) {
      setEditForm({
        name: activeOrg.name,
        description: (activeOrg as any).description || '',
        website_url: (activeOrg as any).website_url || '',
        location: (activeOrg as any).location || '',
      });
    }
  }, [editingOrg, activeOrg]);

  return (
<<<<<<< HEAD
    <div className="mx-auto w-full max-w-6xl px-3 py-6 sm:px-6 lg:px-8">
      <div className="flex flex-col gap-6">
        <Card className="border-none bg-card/70 shadow-lg shadow-primary/5">
          <CardHeader className="flex flex-col gap-4 lg:flex-row lg:items-start lg:justify-between">
            <div className="space-y-2">
              <span className="text-xs font-semibold uppercase tracking-[0.2em] text-muted-foreground">
                Organizer dashboard
              </span>
              <div className="flex flex-wrap items-center gap-2">
                <CardTitle className="text-2xl sm:text-3xl md:text-4xl">{headerName}</CardTitle>
                {isVerified && (
                  <Badge variant="secondary" className="flex items-center gap-1 px-3 py-1 text-xs font-semibold">
                    <CheckCircle2 className="h-3.5 w-3.5" />
                    Verified
                  </Badge>
                )}
              </div>
=======
    <div className="container mx-auto p-3 sm:p-4 md:p-6 space-y-4 sm:space-y-6 max-w-full overflow-x-hidden">
      {/* Header */}
      <Card>
        <CardHeader>
          <div className="flex flex-col sm:flex-row sm:items-start justify-between gap-3">
            <div className="flex-1 min-w-0">
              <h1 className="text-xl sm:text-2xl md:text-3xl font-bold mb-2">Organizer Dashboard</h1>
              {!!organizations.length && (
                <div className="flex flex-col sm:flex-row items-start sm:items-center gap-2 mb-2">
                  <OrgSwitcher
                    organizations={organizations}
                    value={selectedOrganization}
                    onSelect={handleOrganizationSelect}
                    onCreateOrgPath="/create-organization"
                    className="w-full sm:w-[240px] md:w-[280px]"
                  />
                  {selectedOrganization && (
                    <Button
                      variant="ghost"
                      size="icon"
                      onClick={() => setEditingOrg(true)}
                      title="Edit organization"
                      className="flex-shrink-0"
                    >
                      <Settings className="h-4 w-4 sm:h-5 sm:w-5" />
                    </Button>
                  )}
                </div>
              )}
>>>>>>> 85684ba5
              <CardDescription>
                Manage events, payouts, and messaging for your {selectedOrganization ? 'organization' : 'personal profile'}.
              </CardDescription>
            </div>
            <div className="flex w-full flex-col gap-2 sm:w-auto sm:flex-row sm:items-center sm:justify-end">
              <Button className="w-full sm:w-auto" onClick={goCreateEvent} type="button">
                <Plus className="h-4 w-4" />
                <span className="ml-2">Create event</span>
              </Button>
              <Button
                variant="outline"
                className="w-full sm:w-auto"
                onClick={() => (window.location.href = '/create-organization')}
                type="button"
              >
                <Building2 className="h-4 w-4" />
                <span className="ml-2">New organization</span>
              </Button>
<<<<<<< HEAD
            </div>
          </CardHeader>
          <CardContent className="space-y-5">
            <div className="flex flex-col gap-3 lg:flex-row lg:items-center lg:justify-between">
              <div className="flex flex-1 flex-col gap-2">
                <span className="text-xs font-semibold uppercase tracking-wide text-muted-foreground">Working as</span>
                <div className="flex flex-col gap-2 sm:flex-row sm:items-center">
                  <OrgSwitcher
                    organizations={organizations}
                    value={selectedOrganization}
                    onSelect={handleOrganizationSelect}
                    onCreateOrgPath="/create-organization"
                    className="w-full sm:w-[260px] md:w-[300px]"
                  />
                  {selectedOrganization && (
                    <Button
                      variant="ghost"
                      size="icon"
                      onClick={() => setEditingOrg(true)}
                      title="Edit organization"
                      className="h-11 w-11 flex-shrink-0"
                      type="button"
                    >
                      <Settings className="h-5 w-5" />
                      <span className="sr-only">Edit organization</span>
                    </Button>
                  )}
                </div>
              </div>
              <div className="flex flex-wrap items-center gap-x-4 gap-y-1 text-sm text-muted-foreground">
                <span>
                  {formatNumber(totals.events)} event{totals.events === 1 ? '' : 's'}
                </span>
                <span>• {formatNumber(totals.attendees)} attendees</span>
                <span>• {formatCurrency(totals.revenue)} gross</span>
              </div>
            </div>

            <div className="grid gap-3 sm:grid-cols-2 lg:grid-cols-3 xl:grid-cols-5">
              <StatTile
                icon={CalendarDays}
                label={selectedOrganization ? 'Org events' : 'Your events'}
                value={formatNumber(totals.events)}
                helper={selectedOrganization ? 'Currently selected organization' : 'Personal scope'}
              />
              <StatTile
                icon={Users}
                label="Total attendees"
                value={formatNumber(totals.attendees)}
                helper="Confirmed check-ins"
              />
              <StatTile
                icon={DollarSign}
                label="Gross revenue"
                value={formatCurrency(totals.revenue)}
                helper={topRevenueEvent ? `Top: ${topRevenueEvent.title}` : 'All events combined'}
              />
              <StatTile
                icon={BarChart3}
                label="Avg conversion"
                value={conversionDisplay}
                helper="Tickets sold vs. capacity"
              />
              <StatTile
                icon={Megaphone}
                label="Avg engagement"
                value={engagementDisplay}
                helper="Likes vs. views on posts"
              />
            </div>

            {hasEvents && (
              <div className="grid gap-3 sm:grid-cols-1 lg:grid-cols-2">
                <div className="flex flex-col justify-between gap-3 rounded-xl border border-dashed border-primary/30 bg-primary/5 p-4">
                  <div className="flex items-center gap-2 text-xs font-semibold uppercase tracking-wide text-primary">
                    <CalendarDays className="h-4 w-4" />
                    Upcoming highlight
                  </div>
                  {upcomingEvent ? (
                    <>
                      <div className="text-base font-semibold text-foreground">{upcomingEvent.title}</div>
                      <p className="text-sm text-muted-foreground">{upcomingEvent.date}</p>
                      <div className="flex items-center justify-between text-xs text-muted-foreground">
                        <span>{formatNumber(upcomingEvent.attendees ?? 0)} attendees</span>
                        <span>{formatCurrency(upcomingEvent.revenue ?? 0)}</span>
                      </div>
                      <Button
                        variant="link"
                        className="px-0 text-sm font-semibold"
                        onClick={() => handleEventSelect(upcomingEvent)}
                        type="button"
                      >
                        Open workspace
                      </Button>
                    </>
                  ) : (
                    <p className="text-sm text-muted-foreground">
                      No upcoming events yet—schedule one to see it here.
                    </p>
                  )}
                </div>
                <div className="flex flex-col justify-between gap-3 rounded-xl border border-dashed border-secondary/40 bg-secondary/10 p-4">
                  <div className="flex items-center gap-2 text-xs font-semibold uppercase tracking-wide text-secondary-foreground">
                    <DollarSign className="h-4 w-4" />
                    Top earner
                  </div>
                  <div className="text-base font-semibold text-foreground">{topRevenueEvent?.title}</div>
                  <p className="text-sm text-muted-foreground">
                    {formatCurrency(topRevenueEvent?.revenue ?? 0)} total revenue
                  </p>
                  <Button
                    variant="link"
                    className="px-0 text-sm font-semibold"
                    onClick={() => topRevenueEvent && handleEventSelect(topRevenueEvent)}
                    type="button"
                  >
                    View performance
                  </Button>
                </div>
              </div>
            )}
          </CardContent>
        </Card>

        <Tabs value={activeTab} onValueChange={setActiveTab} className="space-y-6">
          <div className="-mx-1 overflow-x-auto pb-2">
            <TabsList className="flex w-max items-stretch gap-1 rounded-full bg-muted/60 p-1">
              {TAB_CONFIG.map(tab => {
                const Icon = tab.icon;
                return (
                  <TabsTrigger
                    key={tab.value}
                    value={tab.value}
                    className="flex min-w-[104px] flex-col items-center gap-1 rounded-full px-3 py-2 text-xs font-semibold text-muted-foreground transition-transform sm:text-sm"
                    title={tab.description}
                  >
                    <Icon className="h-4 w-4" />
                    <span>{tab.label}</span>
                  </TabsTrigger>
                );
              })}
            </TabsList>
          </div>

          <TabsContent value="dashboard" className="space-y-6">
            <DashboardOverview events={eventList} onEventSelect={handleEventSelect} />
          </TabsContent>

          <TabsContent value="events" className="space-y-6">
            {!hasEvents ? (
              <div className="flex flex-col items-center justify-center gap-3 rounded-2xl border border-dashed border-border/70 bg-muted/30 px-6 py-16 text-center">
                <CalendarDays className="h-10 w-10 text-muted-foreground" />
                <h3 className="text-lg font-semibold">{selectedOrganization ? 'No events yet' : 'No personal events'}</h3>
                <p className="max-w-sm text-sm text-muted-foreground">
                  {selectedOrganization
                    ? 'Create your first event for this organization to kick things off.'
                    : organizations.length > 0
                      ? 'You have no personal events. Switch to an organization above or create a new event to get started.'
                      : 'Create your first event to start selling tickets.'}
                </p>
                <Button onClick={goCreateEvent} type="button">
                  <Plus className="h-4 w-4" />
                  <span className="ml-2">Create event</span>
                </Button>
              </div>
            ) : (
              <EventsList events={eventList} onEventSelect={handleEventSelect} />
            )}
          </TabsContent>

          <TabsContent value="analytics" className="space-y-6">
            <AnalyticsHub initialOrgId={selectedOrganization ?? undefined} />
          </TabsContent>

          <TabsContent value="campaigns" className="space-y-6">
            {selectedOrganization ? (
              <CampaignDashboard orgId={selectedOrganization} />
            ) : (
              <div className="flex flex-col items-center justify-center gap-3 rounded-2xl border border-dashed border-border/70 bg-muted/30 px-6 py-16 text-center">
                <Megaphone className="h-10 w-10 text-muted-foreground" />
                <h3 className="text-lg font-semibold">Campaign management</h3>
                <p className="max-w-sm text-sm text-muted-foreground">
                  Switch to an organization to build paid campaigns and monitor acquisition funnels.
                </p>
              </div>
            )}
          </TabsContent>

          <TabsContent value="messaging" className="space-y-6">
            {hasEvents ? (
              <div className="space-y-4">
                <div className="flex items-center gap-2">
                  <Mail className="h-5 w-5" />
                  <h2 className="text-xl font-semibold">Event communications</h2>
                </div>
                {eventList.map(event => (
                  <div key={event.id} className="rounded-2xl border border-border/70 bg-background/80 p-4 shadow-sm">
                    <h3 className="font-semibold">{event.title}</h3>
                    <p className="text-xs text-muted-foreground">{event.date}</p>
                    <div className="mt-3">
                      <OrganizerCommsPanel eventId={event.id} />
                    </div>
                  </div>
                ))}
              </div>
            ) : (
              <div className="flex flex-col items-center justify-center gap-3 rounded-2xl border border-dashed border-border/70 bg-muted/30 px-6 py-16 text-center">
                <Mail className="h-10 w-10 text-muted-foreground" />
                <h3 className="text-lg font-semibold">Event messaging</h3>
                <p className="max-w-sm text-sm text-muted-foreground">
                  Create an event first to send targeted updates to attendees.
                </p>
                <Button onClick={goCreateEvent} type="button">
                  <Plus className="h-4 w-4" />
                  <span className="ml-2">Create event</span>
                </Button>
              </div>
            )}
          </TabsContent>

          <TabsContent value="teams" className="space-y-6">
            {selectedOrganization ? (
              <OrganizationTeamPanel organizationId={selectedOrganization} />
            ) : (
              <div className="flex flex-col items-center justify-center gap-3 rounded-2xl border border-dashed border-border/70 bg-muted/30 px-6 py-16 text-center">
                <Users className="h-10 w-10 text-muted-foreground" />
                <h3 className="text-lg font-semibold">Team management</h3>
                <p className="max-w-sm text-sm text-muted-foreground">
                  Switch to an organization to manage team members and roles.
                </p>
              </div>
            )}
          </TabsContent>

          <TabsContent value="payouts" className="space-y-6">
            <PayoutPanel
              key={`${selectedOrganization || 'individual'}-payouts`}
              contextType={selectedOrganization ? 'organization' : 'individual'}
              contextId={selectedOrganization || user?.id}
            />
          </TabsContent>
        </Tabs>
      </div>
=======
            </div>
          </div>
        </CardHeader>
        <CardContent className="space-y-5">
          <div className="grid gap-3 sm:grid-cols-2 lg:grid-cols-3 xl:grid-cols-5">
            <StatTile
              icon={CalendarDays}
              label={selectedOrganization ? 'Org events' : 'Your events'}
              value={formatNumber(totals.events)}
              helper={selectedOrganization ? 'Currently selected organization' : 'Personal scope'}
            />
            <StatTile
              icon={Users}
              label="Total attendees"
              value={formatNumber(totals.attendees)}
              helper="Confirmed check-ins"
            />
            <StatTile
              icon={DollarSign}
              label="Gross revenue"
              value={formatCurrency(totals.revenue)}
              helper={topRevenueEvent ? `Top: ${topRevenueEvent.title}` : 'All events combined'}
            />
            <StatTile
              icon={BarChart3}
              label="Avg conversion"
              value={conversionDisplay}
              helper="Tickets sold vs. capacity"
            />
            <StatTile
              icon={Megaphone}
              label="Avg engagement"
              value={engagementDisplay}
              helper="Likes vs. views on posts"
            />
          </div>

          {hasEvents && (
            <div className="grid gap-3 sm:grid-cols-1 lg:grid-cols-2">
              <div className="flex flex-col justify-between gap-3 rounded-xl border border-dashed border-primary/30 bg-primary/5 p-4">
                <div className="flex items-center gap-2 text-xs font-semibold uppercase tracking-wide text-primary">
                  <CalendarDays className="h-4 w-4" />
                  Upcoming highlight
                </div>
                {upcomingEvent ? (
                  <>
                    <div className="text-base font-semibold text-foreground">{upcomingEvent.title}</div>
                    <p className="text-sm text-muted-foreground">{upcomingEvent.date}</p>
                    <div className="flex items-center justify-between text-xs text-muted-foreground">
                      <span>{formatNumber(upcomingEvent.attendees ?? 0)} attendees</span>
                      <span>{formatCurrency(upcomingEvent.revenue ?? 0)}</span>
                    </div>
                    <Button
                      variant="link"
                      className="px-0 text-sm font-semibold"
                      onClick={() => handleEventSelect(upcomingEvent)}
                      type="button"
                    >
                      Open workspace
                    </Button>
                  </>
                ) : (
                  <p className="text-sm text-muted-foreground">
                    No upcoming events yet—schedule one to see it here.
                  </p>
                )}
              </div>
              <div className="flex flex-col justify-between gap-3 rounded-xl border border-dashed border-secondary/40 bg-secondary/10 p-4">
                <div className="flex items-center gap-2 text-xs font-semibold uppercase tracking-wide text-secondary-foreground">
                  <DollarSign className="h-4 w-4" />
                  Top earner
                </div>
                <div className="text-base font-semibold text-foreground">{topRevenueEvent?.title}</div>
                <p className="text-sm text-muted-foreground">
                  {formatCurrency(topRevenueEvent?.revenue ?? 0)} total revenue
                </p>
                <Button
                  variant="link"
                  className="px-0 text-sm font-semibold"
                  onClick={() => topRevenueEvent && handleEventSelect(topRevenueEvent)}
                  type="button"
                >
                  View performance
                </Button>
              </div>
            </div>
          )}
        </CardContent>
      </Card>

      {/* Tabs */}
      <Tabs value={activeTab} onValueChange={setActiveTab} className="space-y-4 sm:space-y-6">
        <TabsList className="grid w-full grid-cols-7 h-auto p-0.5 sm:p-1 gap-0.5 overflow-x-auto">
          <TabsTrigger value="dashboard" className="flex-col h-auto py-1.5 sm:py-2 md:py-3 px-0.5 sm:px-1 md:px-2 min-w-0">
            <BarChart3 className="h-3 w-3 sm:h-4 sm:w-4 mb-0.5 sm:mb-1 flex-shrink-0" />
            <span className="text-[10px] sm:text-xs leading-tight truncate w-full">Dash</span>
          </TabsTrigger>
          <TabsTrigger value="events" className="flex-col h-auto py-1.5 sm:py-2 md:py-3 px-0.5 sm:px-1 md:px-2 min-w-0">
            <CalendarDays className="h-3 w-3 sm:h-4 sm:w-4 mb-0.5 sm:mb-1 flex-shrink-0" />
            <span className="text-[10px] sm:text-xs leading-tight truncate w-full">Events</span>
          </TabsTrigger>
          <TabsTrigger value="analytics" className="flex-col h-auto py-1.5 sm:py-2 md:py-3 px-0.5 sm:px-1 md:px-2 min-w-0">
            <BarChart3 className="h-3 w-3 sm:h-4 sm:w-4 mb-0.5 sm:mb-1 flex-shrink-0" />
            <span className="text-[10px] sm:text-xs leading-tight truncate w-full">Analytics</span>
          </TabsTrigger>
          <TabsTrigger value="campaigns" className="flex-col h-auto py-1.5 sm:py-2 md:py-3 px-0.5 sm:px-1 md:px-2 min-w-0">
            <Megaphone className="h-3 w-3 sm:h-4 sm:w-4 mb-0.5 sm:mb-1 flex-shrink-0" />
            <span className="text-[10px] sm:text-xs leading-tight truncate w-full">Camps</span>
          </TabsTrigger>
          <TabsTrigger value="messaging" className="flex-col h-auto py-1.5 sm:py-2 md:py-3 px-0.5 sm:px-1 md:px-2 min-w-0">
            <Mail className="h-3 w-3 sm:h-4 sm:w-4 mb-0.5 sm:mb-1 flex-shrink-0" />
            <span className="text-[10px] sm:text-xs leading-tight truncate w-full">Messages</span>
          </TabsTrigger>
          <TabsTrigger value="teams" className="flex-col h-auto py-1.5 sm:py-2 md:py-3 px-0.5 sm:px-1 md:px-2 min-w-0">
            <Users className="h-3 w-3 sm:h-4 sm:w-4 mb-0.5 sm:mb-1 flex-shrink-0" />
            <span className="text-[10px] sm:text-xs leading-tight truncate w-full">Teams</span>
          </TabsTrigger>
          <TabsTrigger value="payouts" className="flex-col h-auto py-1.5 sm:py-2 md:py-3 px-0.5 sm:px-1 md:px-2 min-w-0">
            <DollarSign className="h-3 w-3 sm:h-4 sm:w-4 mb-0.5 sm:mb-1 flex-shrink-0" />
            <span className="text-[10px] sm:text-xs leading-tight truncate w-full">Payouts</span>
          </TabsTrigger>
        </TabsList>

        {/* DASHBOARD */}
        <TabsContent value="dashboard" className="space-y-6">
          <DashboardOverview events={events} onEventSelect={handleEventSelect} />
        </TabsContent>

        {/* EVENTS */}
        <TabsContent value="events" className="space-y-6">
          {(events?.length ?? 0) === 0 ? (
            <div className="text-center py-16 border rounded-lg">
              <CalendarDays className="mx-auto h-10 w-10 text-muted-foreground mb-3" />
              <h3 className="text-lg font-semibold mb-1">
                {selectedOrganization ? 'No events yet' : 'No personal events'}
              </h3>
              <p className="text-muted-foreground mb-4">
                {selectedOrganization 
                  ? 'Create your first event for this organization to get started.'
                  : organizations.length > 0
                    ? 'You have no personal events. Switch to an organization above to view organization events, or create a personal event.'
                    : 'Create your first event to get started.'
                }
              </p>
              <Button onClick={goCreateEvent}>
                <Plus className="mr-2 h-4 w-4" />
                Create Event
              </Button>
            </div>
          ) : (
            <div className="text-center py-8 text-muted-foreground">
              <p>Event list temporarily unavailable</p>
            </div>
          )}
        </TabsContent>

        {/* ANALYTICS */}
        <TabsContent value="analytics" className="space-y-6">
          <AnalyticsHub />
        </TabsContent>

        {/* CAMPAIGNS (org-scoped only) */}
        <TabsContent value="campaigns" className="space-y-6">
          {selectedOrganization ? (
            <CampaignDashboard orgId={selectedOrganization} />
          ) : (
            <div className="text-center py-16 border rounded-lg">
              <Megaphone className="mx-auto h-10 w-10 text-muted-foreground mb-3" />
              <h3 className="text-lg font-semibold mb-1">Campaign Management</h3>
              <p className="text-muted-foreground mb-4">
                Switch to an organization to create and manage ad campaigns.
              </p>
            </div>
          )}
        </TabsContent>

        {/* MESSAGING */}
        <TabsContent value="messaging" className="space-y-6">
          {hasEvents ? (
            <div className="space-y-4">
              <div className="flex items-center gap-2">
                <Mail className="h-5 w-5" />
                <h2 className="text-xl font-semibold">Event communications</h2>
              </div>
              {eventList.map(event => (
                <div key={event.id} className="rounded-2xl border border-border/70 bg-background/80 p-4 shadow-sm">
                  <h3 className="font-semibold">{event.title}</h3>
                  <p className="text-xs text-muted-foreground">{event.date}</p>
                  <div className="mt-3">
                    <OrganizerCommsPanel eventId={event.id} />
                  </div>
                </div>
              ))}
            </div>
          ) : (
            <div className="flex flex-col items-center justify-center gap-3 rounded-2xl border border-dashed border-border/70 bg-muted/30 px-6 py-16 text-center">
              <Mail className="h-10 w-10 text-muted-foreground" />
              <h3 className="text-lg font-semibold">Event messaging</h3>
              <p className="max-w-sm text-sm text-muted-foreground">
                Create an event first to send targeted updates to attendees.
              </p>
              <Button onClick={goCreateEvent} type="button">
                <Plus className="h-4 w-4" />
                <span className="ml-2">Create event</span>
              </Button>
            </div>
          )}
        </TabsContent>

        {/* TEAMS */}
        <TabsContent value="teams" className="space-y-6">
          {selectedOrganization ? (
            <OrganizationTeamPanel organizationId={selectedOrganization} />
          ) : (
            <div className="flex flex-col items-center justify-center gap-3 rounded-2xl border border-dashed border-border/70 bg-muted/30 px-6 py-16 text-center">
              <Users className="h-10 w-10 text-muted-foreground" />
              <h3 className="text-lg font-semibold">Team management</h3>
              <p className="max-w-sm text-sm text-muted-foreground">
                Switch to an organization to manage team members and roles.
              </p>
            </div>
          )}
        </TabsContent>

        {/* PAYOUTS */}
        <TabsContent value="payouts" className="space-y-6">
          <PayoutPanel
            key={`${selectedOrganization || 'individual'}-payouts`}
            contextType={selectedOrganization ? 'organization' : 'individual'}
            contextId={selectedOrganization || user?.id}
          />
        </TabsContent>
      </Tabs>
>>>>>>> 85684ba5

      <Dialog open={editingOrg} onOpenChange={setEditingOrg}>
        <DialogContent className="sm:max-w-md">
          <DialogHeader>
            <DialogTitle>Edit organization</DialogTitle>
          </DialogHeader>
          <div className="space-y-4">
            <div className="space-y-2">
              <Label htmlFor="org-name">Organization name</Label>
              <Input
                id="org-name"
                value={editForm.name}
                onChange={e => setEditForm(prev => ({ ...prev, name: e.target.value }))}
                placeholder="Enter organization name"
              />
            </div>
            <div className="space-y-2">
              <Label htmlFor="org-description">Description</Label>
              <Textarea
                id="org-description"
                value={editForm.description}
                onChange={e => setEditForm(prev => ({ ...prev, description: e.target.value }))}
                placeholder="Describe your organization"
                rows={3}
              />
            </div>
            <div className="space-y-2">
              <Label htmlFor="org-website">Website URL</Label>
              <Input
                id="org-website"
                value={editForm.website_url}
                onChange={e => setEditForm(prev => ({ ...prev, website_url: e.target.value }))}
                placeholder="https://example.com"
                type="url"
              />
            </div>
            <div className="space-y-2">
              <Label htmlFor="org-location">Location</Label>
              <Input
                id="org-location"
                value={editForm.location}
                onChange={e => setEditForm(prev => ({ ...prev, location: e.target.value }))}
                placeholder="City, State/Country"
              />
            </div>
          </div>
          <DialogFooter>
            <Button variant="outline" onClick={() => setEditingOrg(false)} type="button">
              Cancel
            </Button>
            <Button onClick={handleEditOrg} type="button">
              Save changes
            </Button>
          </DialogFooter>
        </DialogContent>
      </Dialog>
    </div>
  );
}<|MERGE_RESOLUTION|>--- conflicted
+++ resolved
@@ -1,10 +1,5 @@
 // src/pages/OrganizerDashboard.tsx
-<<<<<<< HEAD
-import { useCallback, useEffect, useMemo, useState } from 'react';
-import type { LucideIcon } from 'lucide-react';
-=======
 import { useCallback, useEffect, useState, useMemo } from 'react';
->>>>>>> 85684ba5
 import { Tabs, TabsContent, TabsList, TabsTrigger } from '@/components/ui/tabs';
 import { Button } from '@/components/ui/button';
 import {
@@ -14,28 +9,15 @@
   Plus,
   BarChart3,
   Building2,
-<<<<<<< HEAD
-  CheckCircle2,
   Megaphone,
   Settings,
   Mail,
-  LayoutDashboard,
-=======
-  Megaphone,
-  Settings,
-  Mail,
->>>>>>> 85684ba5
 } from 'lucide-react';
 import { Dialog, DialogContent, DialogHeader, DialogTitle, DialogFooter } from '@/components/ui/dialog';
 import { Label } from '@/components/ui/label';
 import { Input } from '@/components/ui/input';
 import { Textarea } from '@/components/ui/textarea';
-<<<<<<< HEAD
-import { Badge } from '@/components/ui/badge';
-import { Card, CardContent, CardHeader, CardTitle, CardDescription } from '@/components/ui/card';
-=======
 import { Card, CardContent, CardHeader, CardDescription } from '@/components/ui/card';
->>>>>>> 85684ba5
 import { OrgSwitcher } from '@/components/OrgSwitcher';
 import { supabase } from '@/integrations/supabase/client';
 import { toast } from '@/hooks/use-toast';
@@ -45,102 +27,11 @@
 import EventManagement from '@/components/EventManagement';
 import { DashboardOverview } from '@/components/dashboard/DashboardOverview';
 import { EventsList } from '@/components/dashboard/EventsList';
-<<<<<<< HEAD
-import { LoadingSpinner } from '@/components/dashboard/LoadingSpinner';
-=======
 import LoadingSpinner from '@/components/dashboard/LoadingSpinner';
->>>>>>> 85684ba5
 import { CampaignDashboard } from '@/components/campaigns/CampaignDashboard';
 import { OrganizerCommsPanel } from '@/components/organizer/OrganizerCommsPanel';
 import { useOrganizerDashboardState } from '@/hooks/useOrganizerDashboardState';
 import type { OrganizerEventSummary } from '@/types/organizer';
-<<<<<<< HEAD
-import type { TabKey } from '@/utils/organizer/tabs';
-
-const formatNumber = (value: number) =>
-  new Intl.NumberFormat('en-US', { maximumFractionDigits: 0 }).format(value);
-
-const formatCurrency = (value: number) =>
-  new Intl.NumberFormat('en-US', {
-    style: 'currency',
-    currency: 'USD',
-    maximumFractionDigits: value >= 1000 ? 0 : 2,
-  }).format(value);
-
-const formatPercent = (value: number) => `${Math.round(value * 10) / 10}%`;
-
-type TabConfig = {
-  value: TabKey;
-  label: string;
-  icon: LucideIcon;
-  description: string;
-};
-
-const TAB_CONFIG: TabConfig[] = [
-  {
-    value: 'dashboard',
-    label: 'Overview',
-    icon: LayoutDashboard,
-    description: 'Performance snapshot',
-  },
-  {
-    value: 'events',
-    label: 'Events',
-    icon: CalendarDays,
-    description: 'Manage and review events',
-  },
-  {
-    value: 'analytics',
-    label: 'Analytics',
-    icon: BarChart3,
-    description: 'Deep-dive metrics',
-  },
-  {
-    value: 'campaigns',
-    label: 'Campaigns',
-    icon: Megaphone,
-    description: 'Promote experiences',
-  },
-  {
-    value: 'messaging',
-    label: 'Messaging',
-    icon: Mail,
-    description: 'Reach attendees',
-  },
-  {
-    value: 'teams',
-    label: 'Teams',
-    icon: Users,
-    description: 'Collaborate with staff',
-  },
-  {
-    value: 'payouts',
-    label: 'Payouts',
-    icon: DollarSign,
-    description: 'Track disbursements',
-  },
-];
-
-type StatTileProps = {
-  icon: LucideIcon;
-  label: string;
-  value: string;
-  helper?: string;
-};
-
-const StatTile = ({ icon: Icon, label, value, helper }: StatTileProps) => (
-  <div className="flex items-start gap-3 rounded-xl border border-border/70 bg-background/70 p-4 shadow-sm">
-    <div className="flex h-10 w-10 items-center justify-center rounded-lg bg-primary/10 text-primary">
-      <Icon className="h-5 w-5" />
-    </div>
-    <div className="flex flex-col">
-      <span className="text-xs font-semibold uppercase tracking-wide text-muted-foreground">{label}</span>
-      <span className="text-lg font-semibold text-foreground">{value}</span>
-      {helper ? <span className="text-xs text-muted-foreground">{helper}</span> : null}
-    </div>
-  </div>
-);
-=======
 
 // Helper components
 function StatTile({ icon: Icon, label, value, helper }: any) {
@@ -160,7 +51,6 @@
 const formatNumber = (n: number) => n.toLocaleString();
 const formatCurrency = (n: number) => `$${n.toLocaleString(undefined, { minimumFractionDigits: 2, maximumFractionDigits: 2 })}`;
 const formatPercent = (n: number) => `${(n * 100).toFixed(1)}%`;
->>>>>>> 85684ba5
 
 export default function OrganizerDashboard() {
   const {
@@ -236,11 +126,6 @@
     ? organizations.find(o => o.id === selectedOrganization)
     : null;
 
-<<<<<<< HEAD
-  const headerName = activeOrg?.name || 'Personal Dashboard';
-  const isVerified = !!activeOrg?.is_verified;
-=======
->>>>>>> 85684ba5
   const eventList = events ?? [];
   const hasEvents = eventList.length > 0;
 
@@ -276,11 +161,7 @@
       averageConversion: totalConversion / eventList.length,
       averageEngagement: totalEngagement / eventList.length,
     };
-<<<<<<< HEAD
-  }, [events]);
-=======
   }, [eventList]);
->>>>>>> 85684ba5
 
   const conversionDisplay = hasEvents ? formatPercent(averageConversion) : '—';
   const engagementDisplay = hasEvents ? formatPercent(averageEngagement) : '—';
@@ -332,25 +213,6 @@
   }, [editingOrg, activeOrg]);
 
   return (
-<<<<<<< HEAD
-    <div className="mx-auto w-full max-w-6xl px-3 py-6 sm:px-6 lg:px-8">
-      <div className="flex flex-col gap-6">
-        <Card className="border-none bg-card/70 shadow-lg shadow-primary/5">
-          <CardHeader className="flex flex-col gap-4 lg:flex-row lg:items-start lg:justify-between">
-            <div className="space-y-2">
-              <span className="text-xs font-semibold uppercase tracking-[0.2em] text-muted-foreground">
-                Organizer dashboard
-              </span>
-              <div className="flex flex-wrap items-center gap-2">
-                <CardTitle className="text-2xl sm:text-3xl md:text-4xl">{headerName}</CardTitle>
-                {isVerified && (
-                  <Badge variant="secondary" className="flex items-center gap-1 px-3 py-1 text-xs font-semibold">
-                    <CheckCircle2 className="h-3.5 w-3.5" />
-                    Verified
-                  </Badge>
-                )}
-              </div>
-=======
     <div className="container mx-auto p-3 sm:p-4 md:p-6 space-y-4 sm:space-y-6 max-w-full overflow-x-hidden">
       {/* Header */}
       <Card>
@@ -380,7 +242,6 @@
                   )}
                 </div>
               )}
->>>>>>> 85684ba5
               <CardDescription>
                 Manage events, payouts, and messaging for your {selectedOrganization ? 'organization' : 'personal profile'}.
               </CardDescription>
@@ -399,251 +260,6 @@
                 <Building2 className="h-4 w-4" />
                 <span className="ml-2">New organization</span>
               </Button>
-<<<<<<< HEAD
-            </div>
-          </CardHeader>
-          <CardContent className="space-y-5">
-            <div className="flex flex-col gap-3 lg:flex-row lg:items-center lg:justify-between">
-              <div className="flex flex-1 flex-col gap-2">
-                <span className="text-xs font-semibold uppercase tracking-wide text-muted-foreground">Working as</span>
-                <div className="flex flex-col gap-2 sm:flex-row sm:items-center">
-                  <OrgSwitcher
-                    organizations={organizations}
-                    value={selectedOrganization}
-                    onSelect={handleOrganizationSelect}
-                    onCreateOrgPath="/create-organization"
-                    className="w-full sm:w-[260px] md:w-[300px]"
-                  />
-                  {selectedOrganization && (
-                    <Button
-                      variant="ghost"
-                      size="icon"
-                      onClick={() => setEditingOrg(true)}
-                      title="Edit organization"
-                      className="h-11 w-11 flex-shrink-0"
-                      type="button"
-                    >
-                      <Settings className="h-5 w-5" />
-                      <span className="sr-only">Edit organization</span>
-                    </Button>
-                  )}
-                </div>
-              </div>
-              <div className="flex flex-wrap items-center gap-x-4 gap-y-1 text-sm text-muted-foreground">
-                <span>
-                  {formatNumber(totals.events)} event{totals.events === 1 ? '' : 's'}
-                </span>
-                <span>• {formatNumber(totals.attendees)} attendees</span>
-                <span>• {formatCurrency(totals.revenue)} gross</span>
-              </div>
-            </div>
-
-            <div className="grid gap-3 sm:grid-cols-2 lg:grid-cols-3 xl:grid-cols-5">
-              <StatTile
-                icon={CalendarDays}
-                label={selectedOrganization ? 'Org events' : 'Your events'}
-                value={formatNumber(totals.events)}
-                helper={selectedOrganization ? 'Currently selected organization' : 'Personal scope'}
-              />
-              <StatTile
-                icon={Users}
-                label="Total attendees"
-                value={formatNumber(totals.attendees)}
-                helper="Confirmed check-ins"
-              />
-              <StatTile
-                icon={DollarSign}
-                label="Gross revenue"
-                value={formatCurrency(totals.revenue)}
-                helper={topRevenueEvent ? `Top: ${topRevenueEvent.title}` : 'All events combined'}
-              />
-              <StatTile
-                icon={BarChart3}
-                label="Avg conversion"
-                value={conversionDisplay}
-                helper="Tickets sold vs. capacity"
-              />
-              <StatTile
-                icon={Megaphone}
-                label="Avg engagement"
-                value={engagementDisplay}
-                helper="Likes vs. views on posts"
-              />
-            </div>
-
-            {hasEvents && (
-              <div className="grid gap-3 sm:grid-cols-1 lg:grid-cols-2">
-                <div className="flex flex-col justify-between gap-3 rounded-xl border border-dashed border-primary/30 bg-primary/5 p-4">
-                  <div className="flex items-center gap-2 text-xs font-semibold uppercase tracking-wide text-primary">
-                    <CalendarDays className="h-4 w-4" />
-                    Upcoming highlight
-                  </div>
-                  {upcomingEvent ? (
-                    <>
-                      <div className="text-base font-semibold text-foreground">{upcomingEvent.title}</div>
-                      <p className="text-sm text-muted-foreground">{upcomingEvent.date}</p>
-                      <div className="flex items-center justify-between text-xs text-muted-foreground">
-                        <span>{formatNumber(upcomingEvent.attendees ?? 0)} attendees</span>
-                        <span>{formatCurrency(upcomingEvent.revenue ?? 0)}</span>
-                      </div>
-                      <Button
-                        variant="link"
-                        className="px-0 text-sm font-semibold"
-                        onClick={() => handleEventSelect(upcomingEvent)}
-                        type="button"
-                      >
-                        Open workspace
-                      </Button>
-                    </>
-                  ) : (
-                    <p className="text-sm text-muted-foreground">
-                      No upcoming events yet—schedule one to see it here.
-                    </p>
-                  )}
-                </div>
-                <div className="flex flex-col justify-between gap-3 rounded-xl border border-dashed border-secondary/40 bg-secondary/10 p-4">
-                  <div className="flex items-center gap-2 text-xs font-semibold uppercase tracking-wide text-secondary-foreground">
-                    <DollarSign className="h-4 w-4" />
-                    Top earner
-                  </div>
-                  <div className="text-base font-semibold text-foreground">{topRevenueEvent?.title}</div>
-                  <p className="text-sm text-muted-foreground">
-                    {formatCurrency(topRevenueEvent?.revenue ?? 0)} total revenue
-                  </p>
-                  <Button
-                    variant="link"
-                    className="px-0 text-sm font-semibold"
-                    onClick={() => topRevenueEvent && handleEventSelect(topRevenueEvent)}
-                    type="button"
-                  >
-                    View performance
-                  </Button>
-                </div>
-              </div>
-            )}
-          </CardContent>
-        </Card>
-
-        <Tabs value={activeTab} onValueChange={setActiveTab} className="space-y-6">
-          <div className="-mx-1 overflow-x-auto pb-2">
-            <TabsList className="flex w-max items-stretch gap-1 rounded-full bg-muted/60 p-1">
-              {TAB_CONFIG.map(tab => {
-                const Icon = tab.icon;
-                return (
-                  <TabsTrigger
-                    key={tab.value}
-                    value={tab.value}
-                    className="flex min-w-[104px] flex-col items-center gap-1 rounded-full px-3 py-2 text-xs font-semibold text-muted-foreground transition-transform sm:text-sm"
-                    title={tab.description}
-                  >
-                    <Icon className="h-4 w-4" />
-                    <span>{tab.label}</span>
-                  </TabsTrigger>
-                );
-              })}
-            </TabsList>
-          </div>
-
-          <TabsContent value="dashboard" className="space-y-6">
-            <DashboardOverview events={eventList} onEventSelect={handleEventSelect} />
-          </TabsContent>
-
-          <TabsContent value="events" className="space-y-6">
-            {!hasEvents ? (
-              <div className="flex flex-col items-center justify-center gap-3 rounded-2xl border border-dashed border-border/70 bg-muted/30 px-6 py-16 text-center">
-                <CalendarDays className="h-10 w-10 text-muted-foreground" />
-                <h3 className="text-lg font-semibold">{selectedOrganization ? 'No events yet' : 'No personal events'}</h3>
-                <p className="max-w-sm text-sm text-muted-foreground">
-                  {selectedOrganization
-                    ? 'Create your first event for this organization to kick things off.'
-                    : organizations.length > 0
-                      ? 'You have no personal events. Switch to an organization above or create a new event to get started.'
-                      : 'Create your first event to start selling tickets.'}
-                </p>
-                <Button onClick={goCreateEvent} type="button">
-                  <Plus className="h-4 w-4" />
-                  <span className="ml-2">Create event</span>
-                </Button>
-              </div>
-            ) : (
-              <EventsList events={eventList} onEventSelect={handleEventSelect} />
-            )}
-          </TabsContent>
-
-          <TabsContent value="analytics" className="space-y-6">
-            <AnalyticsHub initialOrgId={selectedOrganization ?? undefined} />
-          </TabsContent>
-
-          <TabsContent value="campaigns" className="space-y-6">
-            {selectedOrganization ? (
-              <CampaignDashboard orgId={selectedOrganization} />
-            ) : (
-              <div className="flex flex-col items-center justify-center gap-3 rounded-2xl border border-dashed border-border/70 bg-muted/30 px-6 py-16 text-center">
-                <Megaphone className="h-10 w-10 text-muted-foreground" />
-                <h3 className="text-lg font-semibold">Campaign management</h3>
-                <p className="max-w-sm text-sm text-muted-foreground">
-                  Switch to an organization to build paid campaigns and monitor acquisition funnels.
-                </p>
-              </div>
-            )}
-          </TabsContent>
-
-          <TabsContent value="messaging" className="space-y-6">
-            {hasEvents ? (
-              <div className="space-y-4">
-                <div className="flex items-center gap-2">
-                  <Mail className="h-5 w-5" />
-                  <h2 className="text-xl font-semibold">Event communications</h2>
-                </div>
-                {eventList.map(event => (
-                  <div key={event.id} className="rounded-2xl border border-border/70 bg-background/80 p-4 shadow-sm">
-                    <h3 className="font-semibold">{event.title}</h3>
-                    <p className="text-xs text-muted-foreground">{event.date}</p>
-                    <div className="mt-3">
-                      <OrganizerCommsPanel eventId={event.id} />
-                    </div>
-                  </div>
-                ))}
-              </div>
-            ) : (
-              <div className="flex flex-col items-center justify-center gap-3 rounded-2xl border border-dashed border-border/70 bg-muted/30 px-6 py-16 text-center">
-                <Mail className="h-10 w-10 text-muted-foreground" />
-                <h3 className="text-lg font-semibold">Event messaging</h3>
-                <p className="max-w-sm text-sm text-muted-foreground">
-                  Create an event first to send targeted updates to attendees.
-                </p>
-                <Button onClick={goCreateEvent} type="button">
-                  <Plus className="h-4 w-4" />
-                  <span className="ml-2">Create event</span>
-                </Button>
-              </div>
-            )}
-          </TabsContent>
-
-          <TabsContent value="teams" className="space-y-6">
-            {selectedOrganization ? (
-              <OrganizationTeamPanel organizationId={selectedOrganization} />
-            ) : (
-              <div className="flex flex-col items-center justify-center gap-3 rounded-2xl border border-dashed border-border/70 bg-muted/30 px-6 py-16 text-center">
-                <Users className="h-10 w-10 text-muted-foreground" />
-                <h3 className="text-lg font-semibold">Team management</h3>
-                <p className="max-w-sm text-sm text-muted-foreground">
-                  Switch to an organization to manage team members and roles.
-                </p>
-              </div>
-            )}
-          </TabsContent>
-
-          <TabsContent value="payouts" className="space-y-6">
-            <PayoutPanel
-              key={`${selectedOrganization || 'individual'}-payouts`}
-              contextType={selectedOrganization ? 'organization' : 'individual'}
-              contextId={selectedOrganization || user?.id}
-            />
-          </TabsContent>
-        </Tabs>
-      </div>
-=======
             </div>
           </div>
         </CardHeader>
@@ -877,7 +493,6 @@
           />
         </TabsContent>
       </Tabs>
->>>>>>> 85684ba5
 
       <Dialog open={editingOrg} onOpenChange={setEditingOrg}>
         <DialogContent className="sm:max-w-md">
