--- conflicted
+++ resolved
@@ -19,10 +19,6 @@
   Activity,
   Clock,
 } from 'lucide-react';
-<<<<<<< HEAD
-import { Dialog, DialogContent, BottomSheetContent } from '@/components/ui/dialog';
-=======
->>>>>>> 6143568c
 import { SocialLinkDisplay } from '@/components/SocialLinkDisplay';
 import { routes } from '@/lib/routes';
 import { capture } from '@/lib/analytics';
@@ -778,21 +774,9 @@
               </TabsList>
 
               <TabsContent value="posts" className="mt-6 rounded-2xl border border-border/40 bg-background/70 p-1 sm:p-3">
-<<<<<<< HEAD
-                <MediaPostGrid
-                  posts={profilePosts}
-                  isLoading={postsLoading}
-                  loadingMore={postsLoadingMore}
-                  onSelect={handleSelectPost}
-                  loadMoreRef={postsHasMore ? postsLoadMoreRef : undefined}
-                  fallbackImage={profile.photo_url || DEFAULT_EVENT_COVER}
-                  emptyTitle="No posts yet"
-                  emptyDescription="When this user shares highlights, they'll appear here."
-=======
                 <EventFeed
                   userId={profile.user_id}
                   onEventClick={(eventId) => navigate(routes.event(eventId))}
->>>>>>> 6143568c
                 />
               </TabsContent>
 
@@ -813,7 +797,6 @@
                             <div className="flex flex-col gap-4 sm:flex-row sm:items-center">
                               <div className="h-20 w-full overflow-hidden rounded-xl bg-muted sm:h-20 sm:w-20">
                                 <img src={cover} alt={evt.title} className="h-full w-full object-cover" />
-<<<<<<< HEAD
                               </div>
 
                               <div className="flex-1 min-w-0 space-y-2">
@@ -849,42 +832,6 @@
                                     </span>
                                   )}
                                 </div>
-=======
-                              </div>
-
-                              <div className="flex-1 min-w-0 space-y-2">
-                                <div className="flex flex-wrap items-center gap-2">
-                                  <h3 className="font-semibold leading-tight sm:text-lg">
-                                    {evt.title}
-                                  </h3>
-
-                                  <Badge
-                                    variant="outline"
-                                    className="rounded-full text-xs"
-                                    onClick={(e) => {
-                                      e.stopPropagation();
-                                      navigate(
-                                        `${routes.event(evt.id)}?tier=${encodeURIComponent(ticket.ticket_tiers.badge_label)}`
-                                      );
-                                    }}
-                                    title="View event for this tier"
-                                  >
-                                    {ticket.ticket_tiers.badge_label}
-                                  </Badge>
-                                </div>
-
-                                <div className="flex flex-wrap items-center gap-4 text-sm text-muted-foreground">
-                                  <span className="inline-flex items-center gap-1">
-                                    <Calendar className="h-3.5 w-3.5" />
-                                    {new Date(evt.start_at).toLocaleDateString()}
-                                  </span>
-                                  {evt.venue && (
-                                    <span className="inline-flex items-center gap-1 truncate">
-                                      <MapPin className="h-3.5 w-3.5" />
-                                      <span className="truncate">{evt.venue}</span>
-                                    </span>
-                                  )}
-                                </div>
                               </div>
 
                               <Badge
@@ -894,70 +841,6 @@
                                 {ticket.status}
                               </Badge>
                             </div>
-                          </CardContent>
-                        </Card>
-                      );
-                    })}
-                  </div>
-                ) : (
-                  <div className="flex flex-col items-center justify-center rounded-2xl border border-dashed border-border/60 bg-muted/40 py-12 text-center text-muted-foreground">
-                    <Ticket className="mb-3 h-10 w-10 opacity-60" />
-                    <p className="font-medium">No tickets yet</p>
-                    <p className="text-sm">This user hasn't attended any events.</p>
-                  </div>
-                )}
-              </TabsContent>
-
-              <TabsContent value="events" className="mt-6">
-                {events.length > 0 ? (
-                  <div className="space-y-4">
-                    {events.map((event) => (
-                      <Card
-                        key={event.id}
-                        className="group cursor-pointer overflow-hidden rounded-2xl border border-border/50 bg-background/70 shadow-sm transition hover:-translate-y-0.5 hover:shadow-md"
-                        onClick={() => navigate(routes.event(event.id))}
-                        aria-label={`Open ${event.title}`}
-                      >
-                        <CardContent className="p-4 sm:p-5">
-                          <div className="flex flex-col gap-4 sm:flex-row sm:items-center">
-                            <div className="h-20 w-full overflow-hidden rounded-xl bg-muted sm:h-20 sm:w-20">
-                              <img
-                                src={event.cover_image_url || DEFAULT_EVENT_COVER}
-                                alt={event.title}
-                                className="h-full w-full object-cover"
-                              />
-                            </div>
-                            <div className="flex-1 min-w-0 space-y-2">
-                              <div className="flex flex-wrap items-center gap-2">
-                                <h3 className="font-semibold leading-tight sm:text-lg">{event.title}</h3>
-                                {event.category && (
-                                  <Badge variant="outline" className="rounded-full text-xs">
-                                    {event.category}
-                                  </Badge>
-                                )}
-                              </div>
-                              <div className="flex flex-wrap items-center gap-4 text-sm text-muted-foreground">
-                                <span className="inline-flex items-center gap-1">
-                                  <Calendar className="h-3.5 w-3.5" />
-                                  {new Date(event.start_at).toLocaleDateString()}
-                                </span>
-                                {event.venue && (
-                                  <span className="inline-flex items-center gap-1 truncate">
-                                    <MapPin className="h-3.5 w-3.5" />
-                                    <span className="truncate">{event.venue}</span>
-                                  </span>
-                                )}
->>>>>>> 6143568c
-                              </div>
-
-                              <Badge
-                                variant={ticket.status === 'redeemed' ? 'default' : 'secondary'}
-                                className="self-start rounded-full capitalize"
-                              >
-                                {ticket.status}
-                              </Badge>
-                            </div>
-<<<<<<< HEAD
                           </CardContent>
                         </Card>
                       );
@@ -1012,9 +895,14 @@
                                   </span>
                                 )}
                               </div>
+
+                              <Badge
+                                variant={ticket.status === 'redeemed' ? 'default' : 'secondary'}
+                                className="self-start rounded-full capitalize"
+                              >
+                                {ticket.status}
+                              </Badge>
                             </div>
-=======
->>>>>>> 6143568c
                           </div>
                         </CardContent>
                       </Card>
@@ -1029,56 +917,6 @@
                 )}
               </TabsContent>
             </Tabs>
-<<<<<<< HEAD
-
-            <Dialog
-              open={Boolean(selectedPost)}
-              onOpenChange={(open) => {
-                if (!open) setSelectedPost(null);
-              }}
-            >
-              {selectedPost ? (
-                isMobile ? (
-                  <BottomSheetContent className="max-h-[90vh] overflow-y-auto">
-                    <UserPostCard
-                      item={selectedPost}
-                      onLike={(postId) => handleLike(postId)}
-                      onComment={() => {}}
-                      onShare={(postId) => handleSharePost(postId)}
-                      onEventClick={(eventId) => handleModalEventClick(eventId)}
-                      onAuthorClick={handleAuthorClick}
-                      onCreatePost={() => {}}
-                      onReport={() => {}}
-                      onSoundToggle={() => {}}
-                      onVideoToggle={() => {}}
-                      onOpenTickets={(eventId) => handleModalEventClick(eventId)}
-                      soundEnabled={false}
-                      isVideoPlaying={false}
-                    />
-                  </BottomSheetContent>
-                ) : (
-                  <DialogContent className="max-h-[90vh] w-full max-w-3xl overflow-y-auto">
-                    <UserPostCard
-                      item={selectedPost}
-                      onLike={(postId) => handleLike(postId)}
-                      onComment={() => {}}
-                      onShare={(postId) => handleSharePost(postId)}
-                      onEventClick={(eventId) => handleModalEventClick(eventId)}
-                      onAuthorClick={handleAuthorClick}
-                      onCreatePost={() => {}}
-                      onReport={() => {}}
-                      onSoundToggle={() => {}}
-                      onVideoToggle={() => {}}
-                      onOpenTickets={(eventId) => handleModalEventClick(eventId)}
-                      soundEnabled={false}
-                      isVideoPlaying={false}
-                    />
-                  </DialogContent>
-                )
-              ) : null}
-            </Dialog>
-=======
->>>>>>> 6143568c
           </section>
 
           <aside className="space-y-4 lg:space-y-6">
