--- conflicted
+++ resolved
@@ -7,11 +7,8 @@
   "https://app.yardpass.com",
   "https://staging.yardpass.com",
   "http://localhost:5173",
-<<<<<<< HEAD
-=======
   "https://*.lovable.app",
   "https://*.lovableproject.com",
->>>>>>> 85684ba5
 ];
 
 const supabaseUrl = Deno.env.get("SUPABASE_URL");
@@ -90,15 +87,8 @@
     }
 
     const items = await expandRows({ supabase, rows: ranked, viewerId });
-<<<<<<< HEAD
-    const promoted = await loadFeedPromotions({ supabase, limit, viewerId });
-    const merged = mergePromotedItems(items, promoted);
-
-    return json(200, { items: merged, nextCursor }, {
-=======
 
     return json(200, { items, nextCursor }, {
->>>>>>> 85684ba5
       "Cache-Control": "private, max-age=10",
     });
   } catch (err) {
@@ -108,9 +98,6 @@
   }
 }, { allowOrigins: ALLOWED_ORIGINS });
 
-<<<<<<< HEAD
-Deno.serve(handler);
-=======
 Deno.serve(async (req: Request) => {
   const origin = req.headers.get("Origin") || "";
 
@@ -146,7 +133,6 @@
   headers.set("Vary", "Origin");
   return new Response(res.body, { status: res.status, headers });
 });
->>>>>>> 85684ba5
 
 async function expandRows({ supabase, rows, viewerId }) {
   if (!rows.length) return [];
@@ -347,185 +333,4 @@
     : undefined;
   if (!ts && !id && score == null) return null;
   return { ts, id, score };
-<<<<<<< HEAD
-}
-
-async function loadFeedPromotions({ supabase, limit, viewerId }) {
-  try {
-    const maxPromotions = Math.max(1, Math.floor(limit / 2));
-    const { data, error } = await supabase.rpc("get_active_campaign_creatives", {
-      p_placement: "feed",
-      p_limit: maxPromotions,
-      p_user_id: viewerId ?? null,
-    });
-
-    if (error) {
-      console.warn("get_active_campaign_creatives failed", error.message);
-      return [];
-    }
-
-    let rows = Array.isArray(data) ? data : [];
-    if (!rows.length) return [];
-
-    const now = Date.now();
-    const viewerCampaignIds = rows
-      .filter((row) => row.frequency_cap_per_user && row.frequency_cap_period)
-      .map((row) => row.campaign_id);
-
-    if (viewerId && viewerCampaignIds.length) {
-      const lookbackDays = rows.reduce((days, row) => {
-        if (row.frequency_cap_period === "week") return Math.max(days, 7);
-        if (row.frequency_cap_period === "day") return Math.max(days, 1);
-        return days;
-      }, 0);
-
-      if (lookbackDays > 0) {
-        const sinceIso = new Date(now - lookbackDays * 24 * 60 * 60 * 1000).toISOString();
-        const { data: impressions } = await supabase
-          .from("ad_impressions")
-          .select("campaign_id, created_at")
-          .eq("placement", "feed")
-          .eq("user_id", viewerId)
-          .in("campaign_id", viewerCampaignIds)
-          .gte("created_at", sinceIso);
-
-        if (Array.isArray(impressions) && impressions.length) {
-          const grouped = impressions.reduce((acc, row) => {
-            const list = acc.get(row.campaign_id) ?? [];
-            list.push(row.created_at);
-            acc.set(row.campaign_id, list);
-            return acc;
-          }, new Map());
-
-          rows = rows.filter((row) => {
-            const cap = row.frequency_cap_per_user;
-            const period = row.frequency_cap_period;
-            if (!cap || !period) return true;
-            const list = grouped.get(row.campaign_id) ?? [];
-            if (!list.length) return true;
-            const windowMs = period === "week"
-              ? 7 * 24 * 60 * 60 * 1000
-              : period === "day"
-                ? 24 * 60 * 60 * 1000
-                : 0;
-            if (!windowMs) return true;
-            const cutoff = now - windowMs;
-            const count = list.filter((iso) => {
-              const ts = new Date(iso).getTime();
-              return Number.isFinite(ts) && ts >= cutoff;
-            }).length;
-            return count < cap;
-          });
-        }
-      }
-    }
-
-    return rows
-      .filter((row) => row?.event_id)
-      .map((row) => toPromotionFeedItem(row))
-      .filter((item) => item != null);
-  } catch (err) {
-    console.warn("loadFeedPromotions error", err);
-    return [];
-  }
-}
-
-function mergePromotedItems(organic, promotions) {
-  if (!promotions?.length) return organic;
-
-  const items = Array.isArray(organic) ? organic.map((item) => ({ ...item })) : [];
-  const unmatched = [];
-
-  const organicIndex = new Map();
-  items.forEach((item, index) => {
-    if (item.item_type === "event") {
-      organicIndex.set(item.event_id, index);
-    }
-  });
-
-  for (const promo of promotions) {
-    if (!promo?.event_id) continue;
-    if (organicIndex.has(promo.event_id)) {
-      const idx = organicIndex.get(promo.event_id);
-      const original = items[idx];
-      items[idx] = {
-        ...original,
-        promotion: promo.promotion,
-        is_promoted: true,
-      };
-    } else {
-      unmatched.push(promo);
-    }
-  }
-
-  if (!unmatched.length) {
-    return items;
-  }
-
-  const interval = Math.max(3, Math.round(items.length / (unmatched.length + 1))) || 4;
-  const merged = [];
-  let promoIndex = 0;
-  for (let i = 0; i < items.length; i++) {
-    if (promoIndex < unmatched.length && i > 0 && i % interval === 0) {
-      merged.push(unmatched[promoIndex++]);
-    }
-    merged.push(items[i]);
-  }
-
-  while (promoIndex < unmatched.length) {
-    merged.push(unmatched[promoIndex++]);
-  }
-
-  return merged;
-}
-
-function toPromotionFeedItem(row) {
-  if (!row?.event_id) return null;
-  const sortTs = row.event_starts_at ?? new Date().toISOString();
-  const promotion = {
-    placement: "feed",
-    campaignId: row.campaign_id,
-    creativeId: row.creative_id ?? null,
-    objective: row.objective ?? "",
-    ctaLabel: row.cta_label ?? null,
-    ctaUrl: row.cta_url ?? null,
-    headline: row.headline ?? null,
-    priority: typeof row.priority === "number" ? row.priority : null,
-    frequencyCapPerUser: row.frequency_cap_per_user ?? null,
-    frequencyCapPeriod: row.frequency_cap_period ?? null,
-    targeting: row.targeting ?? null,
-    rateModel: row.default_rate_model ?? "cpm",
-    cpmRateCredits: row.cpm_rate_credits ?? null,
-    cpcRateCredits: row.cpc_rate_credits ?? null,
-    remainingCredits: row.remaining_credits ?? null,
-    dailyRemainingCredits: row.daily_remaining ?? null,
-  };
-
-  return {
-    item_type: "event",
-    sort_ts: sortTs,
-    item_id: row.creative_id ?? row.campaign_id,
-    event_id: row.event_id,
-    event_title: row.event_title ?? row.headline ?? "Promoted Event",
-    event_description: row.event_description ?? row.body_text ?? "",
-    event_starts_at: row.event_starts_at ?? null,
-    event_cover_image: row.event_cover_image ?? "",
-    event_organizer: row.organizer_name ?? "Organizer",
-    event_organizer_id: row.organizer_id ?? null,
-    event_owner_context_type: row.owner_context_type ?? "organization",
-    event_location: row.event_location ?? row.event_city ?? "",
-    author_id: null,
-    author_name: null,
-    author_badge: null,
-    author_social_links: null,
-    media_urls: null,
-    content: null,
-    metrics: { likes: 0, comments: 0, viewer_has_liked: false },
-    sponsor: null,
-    sponsors: null,
-    promotion,
-    is_promoted: true,
-  };
-=======
->>>>>>> 85684ba5
 }