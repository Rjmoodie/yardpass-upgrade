# 🎨 Frontend Integration Guide - Sponsorship System

## Overview

This guide shows how to connect your comprehensive sponsorship backend to your frontend application (React/Next.js).

## 📋 Table of Contents

1. [TypeScript Types](#typescript-types)
2. [Supabase Client Setup](#supabase-client-setup)
3. [React Hooks](#react-hooks)
4. [UI Components](#ui-components)
5. [Page Examples](#page-examples)
6. [Real-time Features](#real-time-features)
7. [Sponsorship Wing Dashboards](#sponsorship-wing-dashboards)

---

## 1. TypeScript Types

First, generate or create types from your database schema:

### Generate Types Automatically
```bash
# Generate types from Supabase
npx supabase gen types typescript --project-id your-project-id > src/types/database.types.ts
```

### Or Use the Types We Created
```typescript
// src/types/sponsorship.ts
export interface Sponsor {
  id: string
  name: string
  logo_url: string | null
  website_url: string | null
  contact_email: string | null
  created_by: string
  created_at: string
  industry: string | null
  company_size: string | null
  brand_values: Record<string, unknown>
  preferred_visibility_options: Record<string, unknown>
}

export interface SponsorProfile {
  id: string
  sponsor_id: string
  industry: string | null
  company_size: string | null
  annual_budget_cents: number | null
  brand_objectives: Record<string, unknown>
  target_audience: Record<string, unknown>
  preferred_categories: string[]
  regions: string[]
  activation_preferences: Record<string, unknown>
  reputation_score: number | null
  verification_status: 'none' | 'pending' | 'verified' | 'revoked'
  public_visibility: 'hidden' | 'limited' | 'full'
  case_studies: Record<string, unknown> | null
  preferred_formats: string[] | null
  objectives_embedding: number[] | null
  created_at: string
  updated_at: string
}

export interface SponsorPublicProfile {
  sponsor_id: string
  slug: string
  headline: string | null
  about: string | null
  brand_values: Record<string, unknown>
  badges: string[]
  is_verified: boolean
  social_links: Record<string, unknown>[]
  created_at: string
  updated_at: string
}

export interface EventSponsorship {
  event_id: string
  sponsor_id: string
  tier: string
  amount_cents: number
  benefits: Record<string, unknown>
  status: string
  activation_status: string | null
  activation_state: 'draft' | 'in_progress' | 'complete' | null
  deliverables_due_date: string | null
  deliverables_submitted_at: string | null
  organizer_approved_at: string | null
  roi_summary: Record<string, unknown>
}

export interface SponsorshipPackage {
  id: string
  event_id: string
  tier: string
  title: string | null
  description: string | null
  price_cents: number
  currency: string
  inventory: number
  benefits: Record<string, unknown>
  visibility: string
  sold: number
  is_active: boolean
  created_by: string | null
  expected_reach: number | null
  avg_engagement_score: number | null
  package_type: string | null
  stat_snapshot_id: string | null
  quality_score: number | null
  quality_updated_at: string | null
  template_id: string | null
  version: number
  availability: Record<string, unknown> | null
  audience_snapshot: Record<string, unknown> | null
  constraints: Record<string, unknown> | null
  created_at: string
  updated_at: string | null
}

export interface MatchFeature {
  id: string
  event_id: string
  sponsor_id: string
  features: Record<string, unknown>
  version: number
  computed_at: string
}

export interface SponsorshipMatch {
  id: string
  event_id: string
  sponsor_id: string
  score: number
  overlap_metrics: Record<string, unknown>
  status: 'pending' | 'suggested' | 'accepted' | 'rejected'
  viewed_at: string | null
  contacted_at: string | null
  declined_reason: string | null
  notes: string | null
  updated_at: string
  explanations: Record<string, unknown> | null
  reason_codes: string[] | null
}

export interface ProposalThread {
  id: string
  event_id: string
  sponsor_id: string
  status: 'draft' | 'sent' | 'counter' | 'accepted' | 'rejected' | 'expired'
  created_by: string
  created_at: string
  updated_at: string
}

export interface ProposalMessage {
  id: string
  thread_id: string
  sender_type: 'organizer' | 'sponsor'
  sender_user_id: string
  body: string | null
  offer: Record<string, unknown>
  attachments: Record<string, unknown> | null
  created_at: string
}

export interface Deliverable {
  id: string
  event_id: string
  sponsor_id: string
  type: string
  spec: Record<string, unknown>
  due_at: string | null
  status: 'pending' | 'submitted' | 'needs_changes' | 'approved' | 'waived'
  evidence_required: boolean
  created_at: string
  updated_at: string
}

export interface DeliverableProof {
  id: string
  deliverable_id: string
  asset_url: string
  metrics: Record<string, unknown>
  submitted_by: string | null
  submitted_at: string
  approved_at: string | null
  rejected_reason: string | null
}

export interface SponsorshipOrder {
  id: string
  package_id: string
  sponsor_id: string
  event_id: string
  amount_cents: number
  currency: string
  status: string
  escrow_state: 'pending' | 'funded' | 'locked' | 'released' | 'refunded' | 'cancelled' | null
  stripe_payment_intent_id: string | null
  stripe_charge_id: string | null
  stripe_transfer_id: string | null
  application_fee_cents: number
  created_at: string
  updated_at: string | null
  payout_status: string | null
}

export interface PayoutQueueItem {
  id: string
  order_id: string
  priority: number
  scheduled_for: string
  attempts: number
  max_attempts: number
  status: 'pending' | 'processing' | 'completed' | 'failed' | 'cancelled'
  error_message: string | null
  created_at: string
  processed_at: string | null
}
```

---

## 2. Supabase Client Setup

```typescript
// src/lib/supabase.ts
import { createClient } from '@supabase/supabase-js'
import { Database } from '@/types/database.types'

const supabaseUrl = process.env.NEXT_PUBLIC_SUPABASE_URL!
const supabaseAnonKey = process.env.NEXT_PUBLIC_SUPABASE_ANON_KEY!

export const supabase = createClient<Database>(supabaseUrl, supabaseAnonKey)

// For server-side operations
export const getServerClient = (accessToken?: string) => {
  return createClient<Database>(supabaseUrl, supabaseAnonKey, {
    global: {
      headers: accessToken ? { Authorization: `Bearer ${accessToken}` } : {}
    }
  })
}
```

---

## 3. React Hooks

### Sponsor Discovery Hook
```typescript
// src/hooks/useSponsors.ts
import { useQuery } from '@tanstack/react-query'
import { supabase } from '@/lib/supabase'

export function useSponsors(filters?: {
  industry?: string
  budgetMin?: number
  budgetMax?: number
  verified?: boolean
}) {
  return useQuery({
    queryKey: ['sponsors', filters],
    queryFn: async () => {
      let query = supabase
        .from('sponsor_public_profiles')
        .select(`
          *,
          sponsors!inner(id, name, logo_url, website_url),
          sponsor_profiles!inner(
            industry,
            company_size,
            annual_budget_cents,
            preferred_categories
          )
        `)
      
      if (filters?.verified) {
        query = query.eq('is_verified', true)
      }
      
      if (filters?.industry) {
        query = query.eq('sponsor_profiles.industry', filters.industry)
      }
      
      const { data, error } = await query
      
      if (error) throw error
      return data
    }
  })
}
```

### Package Marketplace Hook
```typescript
// src/hooks/usePackageMarketplace.ts
import { useQuery } from '@tanstack/react-query'
import { supabase } from '@/lib/supabase'

export function usePackageMarketplace(filters?: {
  category?: string
  minPrice?: number
  maxPrice?: number
  qualityTier?: string
}) {
  return useQuery({
    queryKey: ['package-marketplace', filters],
    queryFn: async () => {
      const { data, error } = await supabase
        .from('v_sponsorship_package_cards')
        .select('*')
        .eq('is_active', true)
        .gt('inventory', supabase.raw('sold'))
        .order('quality_score_100', { ascending: false })
        .limit(50)
      
      if (error) throw error
      return data
    }
  })
}
```

### Sponsor Recommendations Hook
```typescript
// src/hooks/useSponsorRecommendations.ts
import { useQuery } from '@tantml:function_calls>
import { supabase } from '@/lib/supabase'

export function useSponsorRecommendations(sponsorId: string) {
  return useQuery({
    queryKey: ['sponsor-recommendations', sponsorId],
    queryFn: async () => {
      const { data, error } = await supabase
        .from('v_sponsor_recommended_packages')
        .select('*')
        .eq('sponsor_id', sponsorId)
        .gte('score', 0.5)
        .order('score', { ascending: false })
        .limit(20)
      
      if (error) throw error
      return data
    },
    enabled: !!sponsorId
  })
}
```

### Event Sponsor Matches Hook
```typescript
// src/hooks/useEventSponsorMatches.ts
import { useQuery } from '@tanstack/react-query'
import { supabase } from '@/lib/supabase'

export function useEventSponsorMatches(eventId: string) {
  return useQuery({
    queryKey: ['event-sponsor-matches', eventId],
    queryFn: async () => {
      const { data, error } = await supabase
        .from('v_event_recommended_sponsors')
        .select('*')
        .eq('event_id', eventId)
        .gte('score', 0.5)
        .order('score', { ascending: false })
        .limit(20)
      
      if (error) throw error
      return data
    },
    enabled: !!eventId
  })
}
```

### Proposal Thread Hook
```typescript
// src/hooks/useProposalThread.ts
import { useQuery, useMutation, useQueryClient } from '@tanstack/react-query'
import { supabase } from '@/lib/supabase'

export function useProposalThread(threadId: string) {
  const queryClient = useQueryClient()
  
  const thread = useQuery({
    queryKey: ['proposal-thread', threadId],
    queryFn: async () => {
      const { data, error } = await supabase
        .from('proposal_threads')
        .select(`
          *,
          events!inner(id, title, start_at),
          sponsors!inner(id, name, logo_url)
        `)
        .eq('id', threadId)
        .single()
      
      if (error) throw error
      return data
    },
    enabled: !!threadId
  })
  
  const messages = useQuery({
    queryKey: ['proposal-messages', threadId],
    queryFn: async () => {
      const { data, error } = await supabase
        .from('proposal_messages')
        .select('*')
        .eq('thread_id', threadId)
        .order('created_at', { ascending: true })
      
      if (error) throw error
      return data
    },
    enabled: !!threadId
  })
  
  const sendMessage = useMutation({
    mutationFn: async (message: {
      body: string
      offer: Record<string, any>
      sender_type: 'organizer' | 'sponsor'
    }) => {
      const { data: user } = await supabase.auth.getUser()
      
      const { data, error } = await supabase
        .from('proposal_messages')
        .insert({
          thread_id: threadId,
          sender_user_id: user.user!.id,
          ...message
        })
        .select()
        .single()
      
      if (error) throw error
      return data
    },
    onSuccess: () => {
      queryClient.invalidateQueries({ queryKey: ['proposal-messages', threadId] })
      queryClient.invalidateQueries({ queryKey: ['proposal-thread', threadId] })
    }
  })
  
  return { thread, messages, sendMessage }
}
```

### Deliverables Hook
```typescript
// src/hooks/useDeliverables.ts
import { useQuery, useMutation, useQueryClient } from '@tanstack/react-query'
import { supabase } from '@/lib/supabase'

export function useDeliverables(sponsorId: string) {
  const queryClient = useQueryClient()
  
  const deliverables = useQuery({
    queryKey: ['deliverables', sponsorId],
    queryFn: async () => {
      const { data, error } = await supabase
        .from('deliverables')
        .select(`
          *,
          events!inner(id, title, start_at)
        `)
        .eq('sponsor_id', sponsorId)
        .in('status', ['pending', 'needs_changes'])
        .order('due_at', { ascending: true, nullsFirst: false })
      
      if (error) throw error
      return data
    },
    enabled: !!sponsorId
  })
  
  const submitProof = useMutation({
    mutationFn: async ({
      deliverableId,
      assetUrl,
      metrics
    }: {
      deliverableId: string
      assetUrl: string
      metrics: Record<string, any>
    }) => {
      const { data: user } = await supabase.auth.getUser()
      
      const { data, error } = await supabase
        .from('deliverable_proofs')
        .insert({
          deliverable_id: deliverableId,
          asset_url: assetUrl,
          metrics,
          submitted_by: user.user!.id
        })
        .select()
        .single()
      
      if (error) throw error
      
      // Update deliverable status
      await supabase
        .from('deliverables')
        .update({ status: 'submitted' })
        .eq('id', deliverableId)
      
      return data
    },
    onSuccess: () => {
      queryClient.invalidateQueries({ queryKey: ['deliverables', sponsorId] })
    }
  })
  
  return { deliverables, submitProof }
}
```

---

## 4. UI Components

### Package Card Component
```typescript
// src/components/sponsorship/PackageCard.tsx
import { PackageCard as PackageCardType } from '@/types/sponsorship'
import { formatCurrency } from '@/lib/utils'

interface Props {
  package: PackageCardType
  onSelect?: (pkg: PackageCardType) => void
}

export function PackageCard({ package: pkg, onSelect }: Props) {
  const availability = pkg.inventory - pkg.sold
  const price = formatCurrency(pkg.price_cents / 100)
  
  return (
    <div className="border rounded-lg p-6 hover:shadow-lg transition-shadow">
      {/* Quality Badge */}
      {pkg.quality_score && (
        <div className="mb-4">
          <span className={`
            px-2 py-1 rounded text-xs font-medium
            ${pkg.quality_score >= 80 ? 'bg-green-100 text-green-800' :
              pkg.quality_score >= 60 ? 'bg-blue-100 text-blue-800' :
              'bg-gray-100 text-gray-800'}
          `}>
            Quality: {pkg.quality_score}/100
          </span>
        </div>
      )}
      
      {/* Package Info */}
      <h3 className="text-xl font-bold mb-2">{pkg.title}</h3>
      <p className="text-sm text-gray-600 mb-4">{pkg.event_title}</p>
      
      {/* Metrics */}
      <div className="grid grid-cols-2 gap-4 mb-4 text-sm">
        <div>
          <p className="text-gray-500">Reach</p>
          <p className="font-semibold">{pkg.total_views.toLocaleString()} views</p>
        </div>
        <div>
          <p className="text-gray-500">Engagement</p>
          <p className="font-semibold">{pkg.avg_engagement_score?.toFixed(1)}%</p>
        </div>
        <div>
          <p className="text-gray-500">Tickets Sold</p>
          <p className="font-semibold">{pkg.tickets_sold}</p>
        </div>
        <div>
          <p className="text-gray-500">Availability</p>
          <p className="font-semibold">{availability} of {pkg.inventory}</p>
        </div>
      </div>
      
      {/* Price & CTA */}
      <div className="flex items-center justify-between pt-4 border-t">
        <div>
          <p className="text-sm text-gray-500">Starting at</p>
          <p className="text-2xl font-bold">{price}</p>
        </div>
        <button
          onClick={() => onSelect?.(pkg)}
          disabled={availability === 0}
          className="px-6 py-2 bg-blue-600 text-white rounded-lg hover:bg-blue-700 disabled:bg-gray-300 disabled:cursor-not-allowed"
        >
          {availability === 0 ? 'Sold Out' : 'Learn More'}
        </button>
      </div>
    </div>
  )
}
```

### Match Score Explanation Component
```typescript
// src/components/sponsorship/MatchScoreExplanation.tsx
interface Props {
  score: number
  breakdown: {
    budget_fit: number
    audience_overlap: { categories: number; geo: number; combined: number }
    engagement_quality: number
    objectives_similarity: number
  }
}

export function MatchScoreExplanation({ score, breakdown }: Props) {
  const scorePercentage = Math.round(score * 100)
  
  const getScoreColor = (value: number) => {
    if (value >= 0.8) return 'text-green-600'
    if (value >= 0.6) return 'text-blue-600'
    if (value >= 0.4) return 'text-yellow-600'
    return 'text-gray-600'
  }
  
  return (
    <div className="bg-white rounded-lg border p-6">
      {/* Overall Score */}
      <div className="mb-6">
        <h3 className="text-lg font-semibold mb-2">Match Score</h3>
        <div className="flex items-center gap-4">
          <div className={`text-4xl font-bold ${getScoreColor(score)}`}>
            {scorePercentage}%
          </div>
          <div className="flex-1">
            <div className="w-full bg-gray-200 rounded-full h-3">
              <div
                className={`h-3 rounded-full transition-all ${
                  score >= 0.8 ? 'bg-green-600' :
                  score >= 0.6 ? 'bg-blue-600' :
                  score >= 0.4 ? 'bg-yellow-600' :
                  'bg-gray-600'
                }`}
                style={{ width: `${scorePercentage}%` }}
              />
            </div>
          </div>
        </div>
      </div>
      
      {/* Breakdown */}
      <div className="space-y-4">
        <h4 className="font-medium text-sm text-gray-500">Score Breakdown</h4>
        
        <div className="space-y-3">
          <ScoreItem
            label="Budget Fit"
            value={breakdown.budget_fit}
            weight={25}
          />
          <ScoreItem
            label="Audience Alignment"
            value={breakdown.audience_overlap.combined}
            weight={35}
            details={[
              { label: 'Category Match', value: breakdown.audience_overlap.categories },
              { label: 'Geographic Match', value: breakdown.audience_overlap.geo }
            ]}
          />
          <ScoreItem
            label="Engagement Quality"
            value={breakdown.engagement_quality}
            weight={15}
          />
          <ScoreItem
            label="Objectives Similarity"
            value={breakdown.objectives_similarity}
            weight={10}
          />
        </div>
      </div>
    </div>
  )
}

function ScoreItem({
  label,
  value,
  weight,
  details
}: {
  label: string
  value: number
  weight: number
  details?: { label: string; value: number }[]
}) {
  const percentage = Math.round(value * 100)
  
  return (
    <div>
      <div className="flex items-center justify-between mb-1">
        <span className="text-sm font-medium">{label}</span>
        <span className="text-sm text-gray-500">
          {percentage}% <span className="text-xs">(weight: {weight}%)</span>
        </span>
      </div>
      <div className="w-full bg-gray-100 rounded-full h-2">
        <div
          className="h-2 bg-blue-600 rounded-full"
          style={{ width: `${percentage}%` }}
        />
      </div>
      {details && (
        <div className="mt-2 ml-4 space-y-1">
          {details.map(detail => (
            <div key={detail.label} className="flex items-center justify-between text-xs text-gray-600">
              <span>{detail.label}</span>
              <span>{Math.round(detail.value * 100)}%</span>
            </div>
          ))}
        </div>
      )}
    </div>
  )
}
```

### Proposal Chat Interface
```typescript
// src/components/sponsorship/ProposalChat.tsx
import { useState } from 'react'
import { useProposalThread } from '@/hooks/useProposalThread'
import { formatDistanceToNow } from 'date-fns'

interface Props {
  threadId: string
  userType: 'organizer' | 'sponsor'
}

export function ProposalChat({ threadId, userType }: Props) {
  const { thread, messages, sendMessage } = useProposalThread(threadId)
  const [message, setMessage] = useState('')
  const [offer, setOffer] = useState({
    price_cents: 0,
    benefits: [],
    exclusivity: false
  })
  
  const handleSend = async () => {
    if (!message.trim() && offer.price_cents === 0) return
    
    await sendMessage.mutateAsync({
      body: message,
      offer,
      sender_type: userType
    })
    
    setMessage('')
  }
  
  if (thread.isLoading || messages.isLoading) {
    return <div>Loading...</div>
  }
  
  return (
    <div className="flex flex-col h-full">
      {/* Header */}
      <div className="border-b p-4">
        <h2 className="text-xl font-bold">{thread.data?.events.title}</h2>
        <p className="text-sm text-gray-600">
          with {thread.data?.sponsors.name}
        </p>
        <span className={`
          inline-block mt-2 px-2 py-1 rounded text-xs font-medium
          ${thread.data?.status === 'accepted' ? 'bg-green-100 text-green-800' :
            thread.data?.status === 'rejected' ? 'bg-red-100 text-red-800' :
            'bg-yellow-100 text-yellow-800'}
        `}>
          {thread.data?.status}
        </span>
      </div>
      
      {/* Messages */}
      <div className="flex-1 overflow-y-auto p-4 space-y-4">
        {messages.data?.map(msg => (
          <div
            key={msg.id}
            className={`flex ${msg.sender_type === userType ? 'justify-end' : 'justify-start'}`}
          >
            <div className={`
              max-w-[70%] rounded-lg p-4
              ${msg.sender_type === userType
                ? 'bg-blue-600 text-white'
                : 'bg-gray-100 text-gray-900'}
            `}>
              {msg.body && <p className="mb-2">{msg.body}</p>}
              
              {msg.offer && Object.keys(msg.offer).length > 0 && (
                <div className="mt-2 pt-2 border-t border-opacity-20">
                  <p className="text-xs font-medium mb-1">Offer:</p>
                  <div className="text-sm space-y-1">
                    {msg.offer.price_cents && (
                      <p>Price: ${(msg.offer.price_cents / 100).toLocaleString()}</p>
                    )}
                    {msg.offer.exclusivity !== undefined && (
                      <p>Exclusivity: {msg.offer.exclusivity ? 'Yes' : 'No'}</p>
                    )}
                  </div>
                </div>
              )}
              
              <p className={`
                text-xs mt-2
                ${msg.sender_type === userType ? 'text-blue-100' : 'text-gray-500'}
              `}>
                {formatDistanceToNow(new Date(msg.created_at), { addSuffix: true })}
              </p>
            </div>
          </div>
        ))}
      </div>
      
      {/* Input */}
      {thread.data?.status !== 'accepted' && thread.data?.status !== 'rejected' && (
        <div className="border-t p-4">
          <textarea
            value={message}
            onChange={(e) => setMessage(e.target.value)}
            placeholder="Type your message..."
            className="w-full border rounded-lg p-3 mb-2 resize-none"
            rows={3}
          />
          
          {/* Offer Builder */}
          <div className="grid grid-cols-2 gap-2 mb-2">
            <input
              type="number"
              placeholder="Offer price"
              value={offer.price_cents / 100 || ''}
              onChange={(e) => setOffer(prev => ({
                ...prev,
                price_cents: Number(e.target.value) * 100
              }))}
              className="border rounded p-2"
            />
            <label className="flex items-center gap-2 border rounded p-2">
              <input
                type="checkbox"
                checked={offer.exclusivity}
                onChange={(e) => setOffer(prev => ({
                  ...prev,
                  exclusivity: e.target.checked
                }))}
              />
              <span className="text-sm">Exclusivity</span>
            </label>
          </div>
          
          <button
            onClick={handleSend}
            disabled={sendMessage.isPending}
            className="w-full bg-blue-600 text-white rounded-lg py-2 hover:bg-blue-700 disabled:bg-gray-300"
          >
            {sendMessage.isPending ? 'Sending...' : 'Send'}
          </button>
        </div>
      )}
    </div>
  )
}
```

---

## 5. Page Examples

### Sponsor Discovery Page
```typescript
// src/app/(sponsors)/marketplace/page.tsx
'use client'

import { useState } from 'react'
import { usePackageMarketplace } from '@/hooks/usePackageMarketplace'
import { PackageCard } from '@/components/sponsorship/PackageCard'

export default function MarketplacePage() {
  const [filters, setFilters] = useState({
    category: '',
    minPrice: 0,
    maxPrice: 1000000
  })
  
  const { data: packages, isLoading } = usePackageMarketplace(filters)
  
  return (
    <div className="container mx-auto px-4 py-8">
      <div className="mb-8">
        <h1 className="text-4xl font-bold mb-2">Sponsorship Marketplace</h1>
        <p className="text-gray-600">
          Discover high-quality sponsorship opportunities
        </p>
      </div>
      
      {/* Filters */}
      <div className="mb-8 flex gap-4">
        <select
          value={filters.category}
          onChange={(e) => setFilters(prev => ({ ...prev, category: e.target.value }))}
          className="border rounded-lg px-4 py-2"
        >
          <option value="">All Categories</option>
          <option value="music">Music</option>
          <option value="sports">Sports</option>
          <option value="technology">Technology</option>
          <option value="business">Business</option>
        </select>
        
        <input
          type="number"
          placeholder="Min Price"
          value={filters.minPrice || ''}
          onChange={(e) => setFilters(prev => ({ ...prev, minPrice: Number(e.target.value) }))}
          className="border rounded-lg px-4 py-2"
        />
        
        <input
          type="number"
          placeholder="Max Price"
          value={filters.maxPrice || ''}
          onChange={(e) => setFilters(prev => ({ ...prev, maxPrice: Number(e.target.value) }))}
          className="border rounded-lg px-4 py-2"
        />
      </div>
      
      {/* Grid */}
      {isLoading ? (
        <div>Loading...</div>
      ) : (
        <div className="grid grid-cols-1 md:grid-cols-2 lg:grid-cols-3 gap-6">
          {packages?.map(pkg => (
            <PackageCard key={pkg.package_id} package={pkg} />
          ))}
        </div>
      )}
    </div>
  )
}
```

### Event Dashboard with Sponsor Matches
```typescript
// src/app/(organizers)/events/[id]/sponsors/page.tsx
'use client'

import { useParams } from 'next/navigation'
import { useEventSponsorMatches } from '@/hooks/useEventSponsorMatches'
import { MatchScoreExplanation } from '@/components/sponsorship/MatchScoreExplanation'

export default function EventSponsorsPage() {
  const params = useParams()
  const eventId = params.id as string
  
  const { data: matches, isLoading } = useEventSponsorMatches(eventId)
  
  if (isLoading) return <div>Loading...</div>
  
  return (
    <div className="container mx-auto px-4 py-8">
      <h1 className="text-3xl font-bold mb-8">Recommended Sponsors</h1>
      
      <div className="space-y-6">
        {matches?.map(match => (
          <div key={match.sponsor_id} className="border rounded-lg p-6">
            <div className="flex items-start gap-6">
              {/* Sponsor Info */}
              <div className="flex-shrink-0">
                <img
                  src={match.logo_url || '/placeholder-logo.png'}
                  alt={match.sponsor_name}
                  className="w-24 h-24 rounded-lg object-cover"
                />
              </div>
              
              <div className="flex-1">
                <h2 className="text-2xl font-bold mb-2">{match.sponsor_name}</h2>
                <p className="text-gray-600 mb-4">{match.industry}</p>
                
                {/* Match Score */}
                <MatchScoreExplanation
                  score={match.score}
                  breakdown={match.overlap_metrics}
                />
                
                {/* Actions */}
                <div className="mt-4 flex gap-2">
                  <button className="px-4 py-2 bg-blue-600 text-white rounded-lg hover:bg-blue-700">
                    Start Proposal
                  </button>
                  <button className="px-4 py-2 border rounded-lg hover:bg-gray-50">
                    View Profile
                  </button>
                </div>
              </div>
            </div>
          </div>
        ))}
      </div>
    </div>
  )
}
```

---

## 6. Real-time Features

### Subscribe to Proposal Updates
```typescript
// src/hooks/useRealtimeProposal.ts
import { useEffect } from 'react'
import { useQueryClient } from '@tanstack/react-query'
import { supabase } from '@/lib/supabase'

export function useRealtimeProposal(threadId: string) {
  const queryClient = useQueryClient()
  
  useEffect(() => {
    const channel = supabase
      .channel(`proposal:${threadId}`)
      .on(
        'postgres_changes',
        {
          event: '*',
          schema: 'public',
          table: 'proposal_messages',
          filter: `thread_id=eq.${threadId}`
        },
        () => {
          queryClient.invalidateQueries({
            queryKey: ['proposal-messages', threadId]
          })
        }
      )
      .on(
        'postgres_changes',
        {
          event: 'UPDATE',
          schema: 'public',
          table: 'proposal_threads',
          filter: `id=eq.${threadId}`
        },
        () => {
          queryClient.invalidateQueries({
            queryKey: ['proposal-thread', threadId]
          })
        }
      )
      .subscribe()
    
    return () => {
      supabase.removeChannel(channel)
    }
  }, [threadId, queryClient])
}
```

---

## 7. Sponsorship Wing Dashboards

<<<<<<< HEAD
Ground your UI in the actual sponsorship lifecycle tables: packages, matches, proposals, deliverables, and orders. The patterns below compose them into a cohesive operator dashboard without relying on undocumented views or workspace abstractions.

### 7.1 Pipeline Shell

```tsx
// src/features/sponsorship-wing/components/PipelineShell.tsx
import { PropsWithChildren } from 'react'
import { SponsorList } from './SponsorList'
import { KeyMetricsBar } from './KeyMetricsBar'

export function PipelineShell({ children }: PropsWithChildren) {
  return (
    <div className="grid min-h-screen grid-cols-[320px_1fr] bg-surface-1">
      <aside className="border-r border-border-subtle bg-surface-0">
        <SponsorList />
      </aside>
      <div className="flex flex-col">
        <KeyMetricsBar />
=======
The sponsorship wing surfaces curated sponsor workspaces, configurable widgets, and a live command center. Pair these UI patterns with the new backend contracts to deliver an opinionated experience fast.

### 7.1 Workspace Shell

```tsx
// src/features/sponsorship-wing/components/WorkspaceShell.tsx
import { PropsWithChildren } from 'react'
import { WorkspaceSidebar } from './WorkspaceSidebar'
import { WorkspaceHeader } from './WorkspaceHeader'

export function WorkspaceShell({ children }: PropsWithChildren) {
  return (
    <div className="grid min-h-screen grid-cols-[280px_1fr] bg-surface-1">
      <WorkspaceSidebar />
      <div className="flex flex-col">
        <WorkspaceHeader />
>>>>>>> 1677f562
        <main className="flex-1 overflow-y-auto px-8 py-6">{children}</main>
      </div>
    </div>
  )
}
```

**Key ideas**
<<<<<<< HEAD
- Sidebar queries `sponsorship_matches` joined with `sponsors` to surface high-value prospects.
- `KeyMetricsBar` aggregates `sponsorship_orders`, `deliverables`, and `payout_queue` counts for quick readouts.
- Keep route structure simple: e.g. `/sponsorship/pipeline/[eventId]` and `/sponsorship/proposals/[threadId]`.

### 7.2 Packages & Match View

```tsx
// src/features/sponsorship-wing/components/PackagesBoard.tsx
import { useMatches } from '../hooks/useMatches'
import { usePackages } from '../hooks/usePackages'

export function PackagesBoard({ eventId }: { eventId: string }) {
  const { data: packages } = usePackages(eventId)
  const { data: matches } = useMatches(eventId)

  return (
    <div className="grid gap-6 lg:grid-cols-[1fr_380px]">
      <section className="space-y-4">
        {packages?.map((pkg) => (
          <PackageCard key={pkg.id} pkg={pkg} />
        ))}
      </section>
      <aside className="space-y-3">
        {matches?.map((match) => (
          <MatchTile key={match.id} match={match} />
        ))}
      </aside>
    </div>
  )
}
```

**Implementation tips**
- `usePackages` selects from `sponsorship_packages` and enriches with event metadata as needed.
- `useMatches` joins `sponsorship_matches` with `match_features` for context such as `features.audience_overlap`.
- Provide visual cues for `status` (e.g. highlight `accepted` matches).

### 7.3 Negotiation Workspace

```tsx
// src/features/sponsorship-wing/components/NegotiationThread.tsx
import { useProposalThread } from '../hooks/useProposalThread'
import { useProposalMessages } from '../hooks/useProposalMessages'

export function NegotiationThread({ threadId }: { threadId: string }) {
  const { data: thread } = useProposalThread(threadId)
  const { data: messages, sendMessage } = useProposalMessages(threadId)

  return (
    <div className="flex h-full flex-col rounded-lg border border-border-subtle bg-surface-0">
      <header className="border-b border-border-subtle px-6 py-4">
        <h2 className="text-lg font-semibold">{thread?.sponsor?.name}</h2>
        <p className="text-sm text-muted-foreground">Status: {thread?.status}</p>
      </header>
      <div className="flex-1 space-y-4 overflow-y-auto px-6 py-4">
        {messages?.map((message) => (
          <MessageBubble key={message.id} message={message} />
        ))}
      </div>
      <footer className="border-t border-border-subtle px-6 py-4">
        <ComposeBar threadId={threadId} onSend={sendMessage} />
      </footer>
=======
- Sidebar pulls workspace + member data from `useWorkspace()` hook
- Header surfaces quick stats (GMV, win rate, active proposals)
- Wrap all wing routes (e.g. `/wing/[workspaceSlug]/*`) with this shell

### 7.2 Widget Grid

```tsx
// src/features/sponsorship-wing/components/WidgetGrid.tsx
import { lazy } from 'react'
import { useWidgetRegistry } from '../hooks/useWidgetRegistry'
import { MarketplaceCardWidget } from './widgets/MarketplaceCardWidget'
import { CommandCenterWidget } from './widgets/CommandCenterWidget'

const registryComponentMap = {
  marketplace_card: MarketplaceCardWidget,
  command_center: CommandCenterWidget,
  pipeline_funnel: lazy(() => import('./widgets/PipelineFunnelWidget'))
} as const

export function WidgetGrid({ workspaceId }: { workspaceId: string }) {
  const { data: widgets, isLoading } = useWidgetRegistry(workspaceId)

  if (isLoading) {
    return <SkeletonGrid />
  }

  return (
    <div className="grid gap-6 md:grid-cols-2 xl:grid-cols-3">
      {widgets?.map((widget) => {
        const Component = registryComponentMap[widget.widget_type]
        if (!Component) return null

        return <Component key={widget.id} widget={widget} />
      })}
>>>>>>> 1677f562
    </div>
  )
}
```

**Implementation tips**
<<<<<<< HEAD
- Use Supabase realtime on `proposal_messages` to append new messages instantly.
- Promote negotiation milestones by reading `sponsorship_orders` rows tied to the same sponsor/event.
- Link deliverable requirements inline by pulling `deliverables` filtered by sponsor/event.

### 7.4 Financial Status Snapshot

```tsx
// src/features/sponsorship-wing/components/FinanceSnapshot.tsx
import { useOrders } from '../hooks/useOrders'
import { usePayoutQueue } from '../hooks/usePayoutQueue'

export function FinanceSnapshot({ eventId }: { eventId: string }) {
  const { data: orders } = useOrders(eventId)
  const { data: payouts } = usePayoutQueue()

  const fundedOrders = orders?.filter((order) => order.status === 'funded') ?? []
  const pendingPayouts = payouts?.filter((p) => p.status === 'pending') ?? []

  return (
    <div className="grid gap-4 md:grid-cols-2">
      <MetricTile label="Funded Orders" value={fundedOrders.length} trend="day" />
      <MetricTile label="Pending Payouts" value={pendingPayouts.length} trend="week" />
      <OrdersTable orders={orders ?? []} />
      <PayoutQueueTable items={payouts ?? []} />
    </div>
  )
}
```

**Implementation tips**
- Drive `OrdersTable` directly from `sponsorship_orders` (status, escrow_state, stripe ids).
- `PayoutQueueTable` pairs `payout_queue` with `sponsorship_payouts` to show fulfillment history.
- Include alerts when `attempts` nears `max_attempts` so operators can intervene.
=======
- `useWidgetRegistry` subscribes to `widget.updated` realtime channel for instant updates
- Provide lazy loading for experimental widget types so labs can ship faster
- Ship analytics by wrapping `Component` with `withWidgetInstrumentation`

### 7.3 Command Center Stream

```tsx
// src/features/sponsorship-wing/hooks/useCommandCenterFeed.ts
import { useEffect } from 'react'
import { useQueryClient } from '@tanstack/react-query'
import { createBrowserSupabaseClient } from '@/lib/supabase-browser'

export function useCommandCenterFeed(workspaceId: string) {
  const client = createBrowserSupabaseClient()
  const queryClient = useQueryClient()

  useEffect(() => {
    const channel = client
      .channel(`command_center:${workspaceId}`)
      .on('broadcast', { event: 'metrics' }, ({ payload }) => {
        queryClient.setQueryData(['command-center-feed', workspaceId], (prev: any[] = []) => {
          return [payload, ...prev].slice(0, 50)
        })
      })
      .subscribe()

    return () => {
      client.removeChannel(channel)
    }
  }, [client, queryClient, workspaceId])
}
```

**Usage**
- Call inside dashboard page component and pair with a standard `useQuery` for initial feed
- Render latest metrics in a sparkline/leaderboard hybrid view
- Bubble warnings (e.g. SLA drift) using toast notifications triggered by payload flags

### 7.4 Navigation & Routing

- App Router suggestion: nest wing routes under `app/(sponsorship-wing)/wing/[workspaceSlug]/page.tsx`
- Preload workspace + widget data via server components for snappy time-to-first-interaction
- Gate access with middleware that checks `sponsorship_workspace_members` membership via Supabase JWT claims
>>>>>>> 1677f562

---

## 🚀 Quick Start Checklist

- [ ] Generate or create TypeScript types
- [ ] Set up Supabase client
- [ ] Install required packages (`@tanstack/react-query`, `date-fns`, etc.)
- [ ] Create base hooks for data fetching
- [ ] Build reusable UI components
- [ ] Implement page layouts
- [ ] Add real-time subscriptions
- [ ] Test with sample data
- [ ] Deploy to production

## 📚 Additional Resources

- [Supabase React Guide](https://supabase.com/docs/guides/with-react)
- [TanStack Query Docs](https://tanstack.com/query/latest)
- [Next.js App Router](https://nextjs.org/docs)

---

**Your backend is ready, now build amazing UI on top of it!** 🎨<|MERGE_RESOLUTION|>--- conflicted
+++ resolved
@@ -1068,26 +1068,6 @@
 
 ## 7. Sponsorship Wing Dashboards
 
-<<<<<<< HEAD
-Ground your UI in the actual sponsorship lifecycle tables: packages, matches, proposals, deliverables, and orders. The patterns below compose them into a cohesive operator dashboard without relying on undocumented views or workspace abstractions.
-
-### 7.1 Pipeline Shell
-
-```tsx
-// src/features/sponsorship-wing/components/PipelineShell.tsx
-import { PropsWithChildren } from 'react'
-import { SponsorList } from './SponsorList'
-import { KeyMetricsBar } from './KeyMetricsBar'
-
-export function PipelineShell({ children }: PropsWithChildren) {
-  return (
-    <div className="grid min-h-screen grid-cols-[320px_1fr] bg-surface-1">
-      <aside className="border-r border-border-subtle bg-surface-0">
-        <SponsorList />
-      </aside>
-      <div className="flex flex-col">
-        <KeyMetricsBar />
-=======
 The sponsorship wing surfaces curated sponsor workspaces, configurable widgets, and a live command center. Pair these UI patterns with the new backend contracts to deliver an opinionated experience fast.
 
 ### 7.1 Workspace Shell
@@ -1104,7 +1084,6 @@
       <WorkspaceSidebar />
       <div className="flex flex-col">
         <WorkspaceHeader />
->>>>>>> 1677f562
         <main className="flex-1 overflow-y-auto px-8 py-6">{children}</main>
       </div>
     </div>
@@ -1113,70 +1092,6 @@
 ```
 
 **Key ideas**
-<<<<<<< HEAD
-- Sidebar queries `sponsorship_matches` joined with `sponsors` to surface high-value prospects.
-- `KeyMetricsBar` aggregates `sponsorship_orders`, `deliverables`, and `payout_queue` counts for quick readouts.
-- Keep route structure simple: e.g. `/sponsorship/pipeline/[eventId]` and `/sponsorship/proposals/[threadId]`.
-
-### 7.2 Packages & Match View
-
-```tsx
-// src/features/sponsorship-wing/components/PackagesBoard.tsx
-import { useMatches } from '../hooks/useMatches'
-import { usePackages } from '../hooks/usePackages'
-
-export function PackagesBoard({ eventId }: { eventId: string }) {
-  const { data: packages } = usePackages(eventId)
-  const { data: matches } = useMatches(eventId)
-
-  return (
-    <div className="grid gap-6 lg:grid-cols-[1fr_380px]">
-      <section className="space-y-4">
-        {packages?.map((pkg) => (
-          <PackageCard key={pkg.id} pkg={pkg} />
-        ))}
-      </section>
-      <aside className="space-y-3">
-        {matches?.map((match) => (
-          <MatchTile key={match.id} match={match} />
-        ))}
-      </aside>
-    </div>
-  )
-}
-```
-
-**Implementation tips**
-- `usePackages` selects from `sponsorship_packages` and enriches with event metadata as needed.
-- `useMatches` joins `sponsorship_matches` with `match_features` for context such as `features.audience_overlap`.
-- Provide visual cues for `status` (e.g. highlight `accepted` matches).
-
-### 7.3 Negotiation Workspace
-
-```tsx
-// src/features/sponsorship-wing/components/NegotiationThread.tsx
-import { useProposalThread } from '../hooks/useProposalThread'
-import { useProposalMessages } from '../hooks/useProposalMessages'
-
-export function NegotiationThread({ threadId }: { threadId: string }) {
-  const { data: thread } = useProposalThread(threadId)
-  const { data: messages, sendMessage } = useProposalMessages(threadId)
-
-  return (
-    <div className="flex h-full flex-col rounded-lg border border-border-subtle bg-surface-0">
-      <header className="border-b border-border-subtle px-6 py-4">
-        <h2 className="text-lg font-semibold">{thread?.sponsor?.name}</h2>
-        <p className="text-sm text-muted-foreground">Status: {thread?.status}</p>
-      </header>
-      <div className="flex-1 space-y-4 overflow-y-auto px-6 py-4">
-        {messages?.map((message) => (
-          <MessageBubble key={message.id} message={message} />
-        ))}
-      </div>
-      <footer className="border-t border-border-subtle px-6 py-4">
-        <ComposeBar threadId={threadId} onSend={sendMessage} />
-      </footer>
-=======
 - Sidebar pulls workspace + member data from `useWorkspace()` hook
 - Header surfaces quick stats (GMV, win rate, active proposals)
 - Wrap all wing routes (e.g. `/wing/[workspaceSlug]/*`) with this shell
@@ -1211,48 +1126,12 @@
 
         return <Component key={widget.id} widget={widget} />
       })}
->>>>>>> 1677f562
     </div>
   )
 }
 ```
 
 **Implementation tips**
-<<<<<<< HEAD
-- Use Supabase realtime on `proposal_messages` to append new messages instantly.
-- Promote negotiation milestones by reading `sponsorship_orders` rows tied to the same sponsor/event.
-- Link deliverable requirements inline by pulling `deliverables` filtered by sponsor/event.
-
-### 7.4 Financial Status Snapshot
-
-```tsx
-// src/features/sponsorship-wing/components/FinanceSnapshot.tsx
-import { useOrders } from '../hooks/useOrders'
-import { usePayoutQueue } from '../hooks/usePayoutQueue'
-
-export function FinanceSnapshot({ eventId }: { eventId: string }) {
-  const { data: orders } = useOrders(eventId)
-  const { data: payouts } = usePayoutQueue()
-
-  const fundedOrders = orders?.filter((order) => order.status === 'funded') ?? []
-  const pendingPayouts = payouts?.filter((p) => p.status === 'pending') ?? []
-
-  return (
-    <div className="grid gap-4 md:grid-cols-2">
-      <MetricTile label="Funded Orders" value={fundedOrders.length} trend="day" />
-      <MetricTile label="Pending Payouts" value={pendingPayouts.length} trend="week" />
-      <OrdersTable orders={orders ?? []} />
-      <PayoutQueueTable items={payouts ?? []} />
-    </div>
-  )
-}
-```
-
-**Implementation tips**
-- Drive `OrdersTable` directly from `sponsorship_orders` (status, escrow_state, stripe ids).
-- `PayoutQueueTable` pairs `payout_queue` with `sponsorship_payouts` to show fulfillment history.
-- Include alerts when `attempts` nears `max_attempts` so operators can intervene.
-=======
 - `useWidgetRegistry` subscribes to `widget.updated` realtime channel for instant updates
 - Provide lazy loading for experimental widget types so labs can ship faster
 - Ship analytics by wrapping `Component` with `withWidgetInstrumentation`
@@ -1296,7 +1175,6 @@
 - App Router suggestion: nest wing routes under `app/(sponsorship-wing)/wing/[workspaceSlug]/page.tsx`
 - Preload workspace + widget data via server components for snappy time-to-first-interaction
 - Gate access with middleware that checks `sponsorship_workspace_members` membership via Supabase JWT claims
->>>>>>> 1677f562
 
 ---
 
