# 🔧 Backend-Only Integration Guide - Production Ready

## 0. Who This Is For & Value Promise

**Audience**: Yardpass issuer backends (event organizers' apps and first-party dashboards)

**Promise**: Help issuers package, sell, fulfill, and prove ROI on sponsorships with near-zero manual work.

**Outcome**: Complete sponsorship lifecycle automation from discovery → payment → fulfillment → payout

---

## 1. Prerequisites & Environment

| Item | Recommendation | Status |
|------|---------------|--------|
| **Database** | PostgreSQL 14+ | ✅ |
| **Extensions** | `pg_trgm`, `pgcrypto`, `pg_stat_statements`, `vector` | ✅ |
| **Auth** | JWT for API → `auth.users.id`, per-org via `organizations.id` | ✅ |
| **Payouts** | Stripe Connect (in schema) | ✅ |
| **Webhooks** | Public HTTPS endpoint with retry + idempotency | 🔨 To implement |
| **Embeddings** | OpenAI API (for vector generation) | 🔨 Optional |

---

## 2. High-Level Architecture (Backend Only)

```
┌────────────────────────────────────────────────────────────┐
│                    YOUR BACKEND APIS                       │
├────────────────────────────────────────────────────────────┤
│                                                            │
│  📦 Sponsorship Packages API                               │
│     └─ Create, list, publish, update packages              │
│                                                            │
│  💬 Proposals API                                          │
│     └─ Create threads, send messages, negotiate            │
│                                                            │
│  💳 Orders API (Escrow)                                    │
│     └─ Create, fund, lock, release payments                │
│                                                            │
│  ✅ Deliverables & SLAs API                                │
│     └─ Track obligations, submit proofs, approve           │
│                                                            │
│  📊 ROI Reports API                                        │
│     └─ Generate performance reports, export CSV/PDF        │
│                                                            │
├────────────────────────────────────────────────────────────┤
│                   EVENT STATS PIPELINE                     │
├────────────────────────────────────────────────────────────┤
│                                                            │
│  Real-time → event_impressions_p, post_views, ticket_analytics │
│       ↓                                                    │
│  Hourly rollup → event_stat_snapshots                      │
│       ↓                                                    │
│  Audience insights → event_audience_insights               │
│       ↓                                                    │
│  Package attach → sponsorship_packages.audience_snapshot   │
│                                                            │
├────────────────────────────────────────────────────────────┤
│                    MATCHING SERVICE                        │
├────────────────────────────────────────────────────────────┤
│                                                            │
│  Reads: sponsor_profiles, events                           │
│  Writes: sponsorship_matches (score, overlap_metrics)      │
│  Triggers: Auto-enqueue on profile/insight changes         │
│                                                            │
├────────────────────────────────────────────────────────────┤
│                  WEBHOOKS TO ISSUERS                       │
├────────────────────────────────────────────────────────────┤
│                                                            │
│  • proposal.sent → when status changes                     │
│  • order.funded → when payment succeeds                    │
│  • deliverable.submitted → when proof uploaded             │
│  • deliverable.approved → when organizer approves          │
│  • payout.completed → when transfer settles                │
│                                                            │
└────────────────────────────────────────────────────────────┘
```

---

## 3. Authentication & Multitenancy

### Every API Call Pattern

```http
POST /v1/sponsorship-packages
Authorization: Bearer {jwt_token}
X-Org-Id: {organization_id}
Idempotency-Key: {unique_key}
Content-Type: application/json
```

### Ownership Validation (Middleware)

```typescript
// Pseudo-code for every write operation
async function validateOrgOwnership(orgId: string, eventId: string) {
  const { data } = await supabase
    .from('events')
    .select('owner_context_id')
    .eq('id', eventId)
    .single()
  
  if (data.owner_context_id !== orgId) {
    throw new Error('Forbidden: Event not owned by organization')
  }
}
```

### Idempotency Pattern

```typescript
async function handleIdempotentRequest(key: string, userId: string, handler: () => Promise<any>) {
  // Check if already processed
  const { data: existing } = await supabase
    .from('idempotency_keys')
    .select('response')
    .eq('key', key)
    .eq('user_id', userId)
    .single()
  
  if (existing) {
    return existing.response  // Return cached response
  }
  
  // Process new request
  const response = await handler()
  
  // Store for future
  await supabase.from('idempotency_keys').insert({
    key,
    user_id: userId,
    response
  })
  
  return response
}
```

---

## 4. Canonical API Surface (REST)

### 4.1 Sponsorship Packages API

#### Create Package
```http
POST /v1/sponsorship-packages
Content-Type: application/json
X-Org-Id: {org_id}

{
  "event_id": "uuid",
  "template_id": "uuid",  // optional
  "title": "Gold Stage Sponsor",
  "tier": "gold",
  "price_cents": 150000,
  "currency": "USD",
  "inventory": 3,
  "benefits": {
    "logo_stage": true,
    "booth": "10x10",
    "speaking_slot": "15min",
    "social_posts": 5
  },
  "availability": {
    "start": "2025-02-01T00:00:00Z",
    "end": "2025-03-01T00:00:00Z",
    "max_per_sponsor": 1,
    "exclusivity": false
  },
  "audience_snapshot": {
    "estimated_reach": 24000,
    "age_segments": {"18-24": 0.31, "25-34": 0.42},
    "geo_top3": ["Los Angeles", "San Francisco", "San Diego"]
  },
  "constraints": {
    "category_allow": ["Beverage", "Technology"],
    "sponsor_conflicts": ["Competitor Brand X"]
  }
}
```

**Implementation**:
```typescript
// app/api/v1/sponsorship-packages/route.ts
export async function POST(req: NextRequest) {
  const orgId = req.headers.get('X-Org-Id')
  const idempotencyKey = req.headers.get('Idempotency-Key')
  const body = await req.json()
  
  // Validate ownership
  await validateOrgOwnership(orgId, body.event_id)
  
  // Create package
  const { data, error } = await supabase
    .from('sponsorship_packages')
    .insert({
      ...body,
      created_by: user.id,
      version: 1,
      is_active: false  // Draft until published
    })
    .select()
    .single()
  
  return NextResponse.json({ data })
}
```

#### List Packages
```http
GET /v1/sponsorship-packages?event_id={uuid}&visibility=public
```

#### Publish Package
```http
POST /v1/sponsorship-packages/{id}:publish
```

**Implementation**:
```typescript
export async function POST(req: NextRequest, { params }: { params: { id: string } }) {
  await supabase
    .from('sponsorship_packages')
    .update({ is_active: true })
    .eq('id', params.id)
  
  return NextResponse.json({ success: true })
}
```

---

### 4.2 Proposals & Negotiation API

#### Create Proposal Thread
```http
POST /v1/proposals
{
  "event_id": "uuid",
  "sponsor_id": "uuid",
  "initial_message": {
    "body": "We'd love to sponsor your event!",
    "offer": {
      "price_cents": 140000,
      "requested_benefits": ["booth", "logo"]
    }
  }
}
```

**Implementation**:
```typescript
export async function POST(req: NextRequest) {
  const { event_id, sponsor_id, initial_message } = await req.json()
  const { data: user } = await supabase.auth.getUser()
  
  // Create thread
  const { data: thread } = await supabase
    .from('proposal_threads')
    .insert({
      event_id,
      sponsor_id,
      status: 'draft',
      created_by: user.user!.id
    })
    .select()
    .single()
  
  // Add initial message
  if (initial_message) {
    await supabase.from('proposal_messages').insert({
      thread_id: thread.id,
      sender_type: 'sponsor',  // or 'organizer' based on user role
      sender_user_id: user.user!.id,
      body: initial_message.body,
      offer: initial_message.offer || {}
    })
  }
  
  return NextResponse.json({ data: thread })
}
```

#### Send Message
```http
POST /v1/proposals/{thread_id}/messages
{
  "sender_type": "organizer",
  "body": "Adding 3 story posts to sweeten the deal",
  "offer": {
    "price_cents": 175000,
    "benefits_delta": {
      "story_posts": 3,
      "exclusivity": true
    }
  }
}
```

#### Status Transitions
```http
POST /v1/proposals/{thread_id}:send
POST /v1/proposals/{thread_id}:accept
POST /v1/proposals/{thread_id}:reject
```

**Implementation**:
```typescript
export async function POST(req: NextRequest, { params }: { params: { id: string, action: string } }) {
  const statusMap = {
    'send': 'sent',
    'accept': 'accepted',
    'reject': 'rejected'
  }
  
  const newStatus = statusMap[params.action]
  
  const { data } = await supabase
    .from('proposal_threads')
    .update({ status: newStatus })
    .eq('id', params.id)
    .select()
    .single()
  
  // If accepted, create order
  if (newStatus === 'accepted') {
    // Get latest offer from messages
    const { data: messages } = await supabase
      .from('proposal_messages')
      .select('offer')
      .eq('thread_id', params.id)
      .order('created_at', { ascending: false })
      .limit(1)
    
    // Create order from offer
    await createOrderFromProposal(data, messages[0].offer)
  }
  
  return NextResponse.json({ data })
}
```

---

### 4.3 Orders, Escrow & Payouts API

#### Create Order
```http
POST /v1/sponsorship-orders
{
  "package_id": "uuid",
  "sponsor_id": "uuid",
  "event_id": "uuid",
  "amount_cents": 150000,
  "currency": "USD",
  "cancellation_policy": {
    "window_days": 14,
    "penalty_pct": 0.1
  }
}
```

**Implementation**:
```typescript
export async function POST(req: NextRequest) {
  const body = await req.json()
  
  // Create order
  const { data: order } = await supabase
    .from('sponsorship_orders')
    .insert({
      ...body,
      status: 'pending',
      escrow_state: 'pending',
      created_by_user_id: user.id
    })
    .select()
    .single()
  
  return NextResponse.json({ data: order })
}
```

#### Fund Order (Create Payment Intent)
```http
POST /v1/sponsorship-orders/{id}:fund
{
  "payment_method_id": "pm_xxx"
}
```

**Implementation**:
```typescript
import Stripe from 'stripe'

const stripe = new Stripe(process.env.STRIPE_SECRET_KEY!)

export async function POST(req: NextRequest, { params }: { params: { id: string } }) {
  const { payment_method_id } = await req.json()
  
  // Get order
  const { data: order } = await supabase
    .from('sponsorship_orders')
    .select('*, events!inner(owner_context_id)')
    .eq('id', params.id)
    .single()
  
  // Get organizer's Stripe Connect account
  const { data: payoutConfig } = await supabase
    .from('payout_configurations')
    .select('stripe_connect_account_id, platform_fee_percentage')
    .eq('organization_id', order.events.owner_context_id)
    .single()
  
  // Calculate platform fee
  const applicationFeeCents = Math.round(
    order.amount_cents * payoutConfig.platform_fee_percentage
  )
  
  // Create PaymentIntent
  const paymentIntent = await stripe.paymentIntents.create({
    amount: order.amount_cents,
    currency: order.currency.toLowerCase(),
    payment_method: payment_method_id,
    confirm: true,
    transfer_group: order.id,  // For tracking related transfers
    application_fee_amount: applicationFeeCents,
    transfer_data: {
      destination: payoutConfig.stripe_connect_account_id
    }
  })
  
  // Update order
  await supabase
    .from('sponsorship_orders')
    .update({
      stripe_payment_intent_id: paymentIntent.id,
      escrow_state: 'funded',
      status: 'completed',
      application_fee_cents: applicationFeeCents
    })
    .eq('id', params.id)
  
  return NextResponse.json({ 
    data: { 
      payment_intent_id: paymentIntent.id,
      status: paymentIntent.status 
    } 
  })
}
```

#### Release Escrow
```http
POST /v1/sponsorship-orders/{id}:release
```

**Implementation**:
```typescript
export async function POST(req: NextRequest, { params }: { params: { id: string } }) {
  const { data: order } = await supabase
    .from('sponsorship_orders')
    .select('*')
    .eq('id', params.id)
    .single()
  
  // Validate escrow can be released
  if (order.escrow_state !== 'locked') {
    return NextResponse.json(
      { error: 'Escrow must be locked before release' },
      { status: 400 }
    )
  }
  
  // Queue payout
  const { data } = await supabase.rpc('queue_sponsorship_payout', {
    p_order_id: params.id,
    p_priority: 1
  })
  
  // Update escrow state
  await supabase
    .from('sponsorship_orders')
    .update({ escrow_state: 'released' })
    .eq('id', params.id)
  
  return NextResponse.json({ success: true, payout_queued: true })
}
```

---

### 4.4 Deliverables & SLAs API

#### Create Deliverable
```http
POST /v1/deliverables
{
  "event_id": "uuid",
  "sponsor_id": "uuid",
  "order_id": "uuid",
  "package_id": "uuid",
  "type": "logo_placement",
  "spec": {
    "placement": "main_stage",
    "min_impressions": 20000,
    "duration_days": 30
  },
  "due_at": "2025-03-10T00:00:00Z",
  "evidence_required": true
}
```

**Implementation**:
```typescript
export async function POST(req: NextRequest) {
  const body = await req.json()
  
  const { data } = await supabase
    .from('deliverables')
    .insert({
      ...body,
      status: 'pending'
    })
    .select()
    .single()
  
  return NextResponse.json({ data })
}
```

#### Submit Proof
```http
POST /v1/deliverables/{id}/proofs
{
  "asset_url": "https://storage.../proof.jpg",
  "metrics": {
    "impressions": 25000,
    "engagement_rate": 0.042,
    "clicks": 1050
  }
}
```

**Implementation**:
```typescript
export async function POST(req: NextRequest, { params }: { params: { id: string } }) {
  const { asset_url, metrics } = await req.json()
  const { data: user } = await supabase.auth.getUser()
  
  // Submit proof
  const { data: proof } = await supabase
    .from('deliverable_proofs')
    .insert({
      deliverable_id: params.id,
      asset_url,
      metrics: metrics || {},
      submitted_by: user.user!.id
    })
    .select()
    .single()
  
  // Update deliverable status
  await supabase
    .from('deliverables')
    .update({ status: 'submitted' })
    .eq('id', params.id)
  
  // Check SLA compliance
  await checkSLACompliance(params.id)
  
  return NextResponse.json({ data: proof })
}
```

#### Approve/Reject Deliverable
```http
POST /v1/deliverables/{id}:approve
POST /v1/deliverables/{id}:needs_changes
POST /v1/deliverables/{id}:waive

Body (for needs_changes):
{
  "reason": "Logo placement is not visible enough"
}
```

---

### 4.5 ROI Reports API

#### Generate ROI Report
```http
GET /v1/reports/roi?order_id={uuid}&from={date}&to={date}&utm_source={source}
```

**Implementation**:
```typescript
export async function GET(req: NextRequest) {
  const searchParams = req.nextUrl.searchParams
  const orderId = searchParams.get('order_id')
  const from = searchParams.get('from')
  const to = searchParams.get('to')
  
  // Get order details
  const { data: order } = await supabase
    .from('sponsorship_orders')
    .select('*, events!inner(*), sponsors!inner(*)')
    .eq('id', orderId)
    .single()
  
  // Aggregate metrics
  const { data: impressions } = await supabase.rpc('get_event_impressions', {
    p_event_id: order.event_id,
    p_from: from,
    p_to: to
  })
  
  const { data: conversions } = await supabase.rpc('get_attributed_conversions', {
    p_event_id: order.event_id,
    p_sponsor_id: order.sponsor_id,
    p_from: from,
    p_to: to
  })
  
  // Get deliverable performance
  const { data: deliverables } = await supabase
    .from('deliverable_proofs')
    .select('metrics, deliverables!inner(type, spec)')
    .eq('deliverables.order_id', orderId)
  
  // Compile ROI report
  const report = {
    order_id: orderId,
    event_title: order.events.title,
    sponsor_name: order.sponsors.name,
    period: { from, to },
    investment_cents: order.amount_cents,
    performance: {
      impressions: impressions?.total || 0,
      conversions: conversions?.count || 0,
      conversion_value_cents: conversions?.value_cents || 0,
      roi_multiplier: (conversions?.value_cents || 0) / order.amount_cents
    },
    deliverables: deliverables?.map(d => ({
      type: d.deliverables.type,
      spec: d.deliverables.spec,
      actual_metrics: d.metrics
    })),
    generated_at: new Date().toISOString()
  }
  
  return NextResponse.json({ data: report })
}
```

---

## 5. Event Stats Pipeline (Issuer Value Engine)

### Hourly Rollup Job

```typescript
// supabase/functions/rollup-event-stats/index.ts
import { createClient } from '@supabase/supabase-js'

Deno.serve(async () => {
  const supabase = createClient(
    Deno.env.get('SUPABASE_URL') ?? '',
    Deno.env.get('SUPABASE_SERVICE_ROLE_KEY') ?? ''
  )
  
  // Get all active events
  const { data: events } = await supabase
    .from('events')
    .select('id')
    .gte('start_at', new Date(Date.now() - 90 * 24 * 60 * 60 * 1000).toISOString())
  
  for (const event of events || []) {
    // Compute metrics
    const metrics = await computeEventMetrics(supabase, event.id)
    
    // Insert snapshots
    for (const [key, value] of Object.entries(metrics)) {
      await supabase
        .from('event_stat_snapshots')
        .insert({
          event_id: event.id,
          metric_key: key,
          metric_value: value,
          captured_at: new Date().toISOString()
        })
    }
  }
  
  return new Response(JSON.stringify({ success: true }))
})

async function computeEventMetrics(supabase: any, eventId: string) {
  const now = new Date()
  const day24h = new Date(now.getTime() - 24 * 60 * 60 * 1000)
  const day7d = new Date(now.getTime() - 7 * 24 * 60 * 60 * 1000)
  const day30d = new Date(now.getTime() - 30 * 24 * 60 * 60 * 1000)
  
  // Impressions 24h
  const { count: impressions24h } = await supabase
    .from('event_impressions_p')
    .select('*', { count: 'exact', head: true })
    .eq('event_id', eventId)
    .gte('created_at', day24h.toISOString())
  
  // Avg dwell 7d
  const { data: dwell7d } = await supabase
    .from('post_views')
    .select('dwell_ms')
    .eq('event_id', eventId)
    .gte('created_at', day7d.toISOString())
  
  const avgDwell = dwell7d?.length 
    ? dwell7d.reduce((sum, v) => sum + v.dwell_ms, 0) / dwell7d.length 
    : 0
  
  // Ticket conversion 30d
  const { data: interactions } = await supabase
    .from('user_event_interactions')
    .select('interaction_type')
    .eq('event_id', eventId)
    .gte('created_at', day30d.toISOString())
  
  const ticketOpens = interactions?.filter(i => i.interaction_type === 'ticket_open').length || 0
  const ticketPurchases = interactions?.filter(i => i.interaction_type === 'ticket_purchase').length || 0
  const conversionRate = ticketOpens > 0 ? ticketPurchases / ticketOpens : 0
  
  return {
    'impressions_24h': impressions24h || 0,
    'video_avg_dwell_ms_7d': avgDwell,
    'ticket_conv_rate_30d': conversionRate
  }
}
```

### Attach Stats to Package

```sql
-- When publishing package, snapshot current stats
UPDATE sponsorship_packages
SET audience_snapshot = jsonb_build_object(
  'captured_at', now(),
  'metrics', (
    SELECT jsonb_object_agg(metric_key, metric_value)
    FROM event_stat_snapshots
    WHERE event_id = sponsorship_packages.event_id
    AND captured_at >= now() - interval '1 hour'
  )
)
WHERE id = $1;
```

---

## 6. Matching Service Contract

### Scoring Algorithm Implementation

```typescript
// supabase/functions/compute-matches/index.ts
Deno.serve(async () => {
  const supabase = createClient(...)
  
  // Get unprocessed queue items
  const { data: queueItems } = await supabase
    .from('fit_recalc_queue')
    .select('*')
    .is('processed_at', null)
    .limit(100)
  
  for (const item of queueItems || []) {
    // Call DB-native scoring function
    const { data: result } = await supabase.rpc('fn_compute_match_score', {
      p_event_id: item.event_id,
      p_sponsor_id: item.sponsor_id
    })
    
    // Upsert match
    await supabase
      .from('sponsorship_matches')
      .upsert({
        event_id: item.event_id,
        sponsor_id: item.sponsor_id,
        score: result.score,
        overlap_metrics: result.breakdown,
        updated_at: new Date().toISOString()
      }, {
        onConflict: 'event_id,sponsor_id'
      })
    
    // Mark as processed
    await supabase
      .from('fit_recalc_queue')
      .update({ processed_at: new Date().toISOString() })
      .eq('id', item.id)
  }
  
  return new Response(JSON.stringify({ processed: queueItems?.length || 0 }))
})
```

### Scoring Formula (already in DB)

```
score = 0.25 * budget_fit
      + 0.35 * audience_overlap
      + 0.15 * geo_overlap
      + 0.15 * engagement_quality
      + 0.10 * objectives_similarity
```

### Create Partial Indexes

```sql
CREATE INDEX CONCURRENTLY idx_sponsorship_matches_pending
  ON sponsorship_matches (event_id) 
  WHERE status IN ('pending', 'suggested');

CREATE INDEX CONCURRENTLY idx_sponsor_profiles_categories_gin
  ON sponsor_profiles USING GIN(preferred_categories);

CREATE INDEX CONCURRENTLY idx_events_target_audience_gin
  ON events USING GIN(target_audience jsonb_path_ops);
```

---

## 7. Webhooks to Issuer Backends

### Webhook Events

| Event | When | Payload Core |
|-------|------|--------------|
| `proposal.sent` | `proposal_threads.status='sent'` | thread, last offer |
| `order.funded` | PI succeeded; `escrow_state='funded'` | order, amount |
| `deliverable.submitted` | proof added | deliverable, proof.metrics |
| `deliverable.approved` | status → approved | deliverable |
| `payout.completed` | transfer settled | payout, stripe IDs |

### Example: order.funded Webhook

```typescript
// supabase/functions/send-webhook/index.ts
async function sendWebhook(event: string, data: any, orgId: string) {
  // Get webhook URL for org
  const { data: org } = await supabase
    .from('organizations')
    .select('webhook_url, webhook_secret')
    .eq('id', orgId)
    .single()
  
  if (!org?.webhook_url) return
  
  // Create payload
  const payload = {
    type: event,
    data,
    timestamp: new Date().toISOString(),
    id: crypto.randomUUID()
  }
  
  // Create signature (HMAC SHA256)
  const signature = await createHmacSignature(
    JSON.stringify(payload),
    org.webhook_secret
  )
  
  // Send webhook with retry
  await fetch(org.webhook_url, {
    method: 'POST',
    headers: {
      'Content-Type': 'application/json',
      'X-Yardpass-Signature': signature,
      'X-Yardpass-Event': event
    },
    body: JSON.stringify(payload)
  })
}

// Call after order funded
await sendWebhook('order.funded', {
  order_id: order.id,
  event_id: order.event_id,
  sponsor_id: order.sponsor_id,
  amount_cents: order.amount_cents,
  escrow_state: 'funded'
}, order.events.owner_context_id)
```

### Payload Example

```json
{
  "type": "order.funded",
  "data": {
    "order_id": "550e8400-e29b-41d4-a716-446655440000",
    "event_id": "660e8400-e29b-41d4-a716-446655440000",
    "sponsor_id": "770e8400-e29b-41d4-a716-446655440000",
    "amount_cents": 150000,
    "escrow_state": "funded",
    "stripe_payment_intent_id": "pi_xxx",
    "application_fee_cents": 7500
  },
  "timestamp": "2025-02-01T12:00:00Z",
  "id": "880e8400-e29b-41d4-a716-446655440000"
}
```

---

## 8. Data Access Patterns (Make Reads Cheap)

### Package Gallery (Issuer Dashboard)

```sql
SELECT 
  id, 
  title, 
  tier, 
  price_cents, 
  sold, 
  inventory, 
  quality_score,
  audience_snapshot->>'estimated_reach' as reach
FROM sponsorship_packages
WHERE event_id = $1 AND is_active = true
ORDER BY price_cents DESC;
```

### Proposal Inbox

```sql
SELECT 
  t.id, 
  t.status, 
  s.name AS sponsor_name,
  s.logo_url,
  t.updated_at,
  (
    SELECT COUNT(*) 
    FROM proposal_messages pm 
    WHERE pm.thread_id = t.id
  ) AS message_count
FROM proposal_threads t
JOIN sponsors s ON s.id = t.sponsor_id
WHERE t.event_id = $1
ORDER BY t.updated_at DESC
LIMIT 50;
```

### Fulfillment Queue

```sql
SELECT 
  d.id, 
  d.type, 
  d.due_at, 
  d.status, 
  e.title AS event_title,
  s.name AS sponsor_name,
  d.spec
FROM deliverables d 
JOIN events e ON e.id = d.event_id
JOIN sponsors s ON s.id = d.sponsor_id
WHERE e.owner_context_id = $1 
  AND d.status IN ('pending', 'needs_changes')
ORDER BY d.due_at NULLS LAST 
LIMIT 100;
```

---

## 9. Index Checklist (Create Concurrently)

```sql
-- Run these with CONCURRENTLY to avoid blocking
CREATE INDEX CONCURRENTLY idx_sponsorship_packages_event_active_vis 
  ON sponsorship_packages (event_id, is_active, visibility) 
  WHERE is_active = true;

CREATE INDEX CONCURRENTLY idx_package_variants_package_active 
  ON package_variants (package_id, is_active);

CREATE INDEX CONCURRENTLY idx_proposal_threads_event_status_updated 
  ON proposal_threads (event_id, status, updated_at DESC);

CREATE INDEX CONCURRENTLY idx_proposal_messages_thread_created 
  ON proposal_messages (thread_id, created_at DESC);

CREATE INDEX CONCURRENTLY idx_sponsorship_orders_event_status_created 
  ON sponsorship_orders (event_id, status, created_at DESC) 
  WHERE status IN ('pending', 'completed');

CREATE INDEX CONCURRENTLY idx_deliverables_event_sponsor_status_due 
  ON deliverables (event_id, sponsor_id, status, due_at) 
  WHERE status IN ('pending', 'submitted');

-- Partition local indexes
CREATE INDEX CONCURRENTLY ON event_impressions_p (event_id, created_at);
CREATE INDEX CONCURRENTLY ON ticket_analytics_p (event_id, created_at);
```

---

## 10. Escrow + Payouts Flow (Backend Only)

### Complete Flow Implementation

```typescript
// 1. FUND: Create PaymentIntent with transfer_group
async function fundOrder(orderId: string, paymentMethodId: string) {
  const order = await getOrder(orderId)
  const config = await getPayoutConfig(order.organization_id)
  
  const paymentIntent = await stripe.paymentIntents.create({
    amount: order.amount_cents,
    currency: order.currency.toLowerCase(),
    payment_method: paymentMethodId,
    confirm: true,
    transfer_group: orderId,
    application_fee_amount: Math.round(order.amount_cents * config.platform_fee_percentage),
    transfer_data: {
      destination: config.stripe_connect_account_id
    }
  })
  
  await supabase
    .from('sponsorship_orders')
    .update({
      escrow_state: 'funded',
      stripe_payment_intent_id: paymentIntent.id
    })
    .eq('id', orderId)
  
  return paymentIntent
}

// 2. LOCK: On event start or deliverables approved
async function lockEscrow(orderId: string) {
  await supabase
    .from('sponsorship_orders')
    .update({ escrow_state: 'locked' })
    .eq('id', orderId)
}

// 3. RELEASE: Create transfer to organizer
async function releaseEscrow(orderId: string) {
  const { data } = await supabase.rpc('queue_sponsorship_payout', {
    p_order_id: orderId,
    p_priority: 1
  })
  
  await supabase
    .from('sponsorship_orders')
    .update({ escrow_state: 'released' })
    .eq('id', orderId)
}

// 4. PROCESS PAYOUT (Cron job every 5 minutes)
async function processPayouts() {
  const { data } = await supabase.rpc('process_payout_queue')
  return data  // Number of payouts processed
}

// 5. HANDLE FAILURES
async function handlePayoutFailure(orderId: string, reason: string) {
  await supabase
    .from('sponsorship_orders')
    .update({
      payout_status: 'failed',
      payout_failure_reason: reason,
      payout_attempts: supabase.raw('payout_attempts + 1')
    })
    .eq('id', orderId)
  
  // If max attempts exceeded, alert admin
  if (order.payout_attempts >= 3) {
    await sendAdminAlert('Payout failed after 3 attempts', { orderId, reason })
  }
}
```

---

## 11. SLA Enforcement (Trust-Building)

### Auto-Generate SLAs at Package Publish

```typescript
async function generateSLAsForPackage(packageId: string) {
  const { data: pkg } = await supabase
    .from('sponsorship_packages')
    .select('event_id, expected_reach, benefits')
    .eq('id', packageId)
    .single()
  
  // Create SLA for impressions
  if (pkg.expected_reach) {
    await supabase.from('sponsorship_slas').insert({
      package_id: packageId,
      event_id: pkg.event_id,
      metric: 'impressions_total',
      target: pkg.expected_reach,
      breach_policy: {
        penalty_pct: 0.1,  // 10% refund
        remedy: 'makegood',  // Offer extra promotion
        grace_days: 7
      }
    })
  }
  
  // Create SLA for booth presence (if applicable)
  if (pkg.benefits?.booth) {
    await supabase.from('sponsorship_slas').insert({
      package_id: packageId,
      event_id: pkg.event_id,
      metric: 'booth_hours',
      target: 48,  // 2 days
      breach_policy: {
        penalty_cents: 5000,
        remedy: 'partial_refund'
      }
    })
  }
}
```

### Nightly SLA Check Job

```sql
-- Function to check SLA compliance
CREATE OR REPLACE FUNCTION check_sla_compliance()
RETURNS TABLE (
  sla_id uuid,
  event_id uuid,
  sponsor_id uuid,
  metric text,
  target numeric,
  actual numeric,
  status text
)
LANGUAGE plpgsql
AS $$
BEGIN
  RETURN QUERY
  SELECT 
    sla.id,
    sla.event_id,
    sla.sponsor_id,
    sla.metric,
    sla.target,
    COALESCE(
      (
        SELECT metric_value 
        FROM event_stat_snapshots 
        WHERE event_id = sla.event_id 
        AND metric_key = sla.metric 
        ORDER BY captured_at DESC 
        LIMIT 1
      ),
      0
    ) AS actual,
    CASE 
      WHEN COALESCE(
        (SELECT metric_value FROM event_stat_snapshots 
         WHERE event_id = sla.event_id AND metric_key = sla.metric 
         ORDER BY captured_at DESC LIMIT 1),
        0
      ) >= sla.target THEN 'met'
      ELSE 'breached'
    END AS status
  FROM sponsorship_slas sla;
END $$;
```

---

## 12. Consent, Privacy & Brand Safety

### Check Audience Consent Before Sharing

```typescript
async function canShareAudienceData(
  eventId: string,
  segmentKey: string,
  scope: 'aggregated' | 'cohort' | 'pseudonymous'
) {
  const { data: consent } = await supabase
    .from('audience_consents')
    .select('*')
    .eq('event_id', eventId)
    .eq('segment_key', segmentKey)
    .eq('scope', scope)
    .maybeSingle()
  
  if (!consent) return false
  
  // Check expiration
  if (consent.expires_at && new Date(consent.expires_at) < new Date()) {
    return false
  }
  
  return true
}
```

### Brand Safety Filtering

```typescript
async function checkBrandSafety(eventId: string, sponsorId: string) {
  const { data: event } = await supabase
    .from('events')
    .select('brand_safety_tags')
    .eq('id', eventId)
    .single()
  
  const { data: sponsor } = await supabase
    .from('sponsor_profiles')
    .select('preferred_categories, activation_preferences')
    .eq('sponsor_id', sponsorId)
    .single()
  
  // Check for conflicts
  const conflictTags = sponsor.activation_preferences?.avoid_tags || []
  const hasConflict = event.brand_safety_tags?.some(tag => 
    conflictTags.includes(tag)
  )
  
  return !hasConflict
}
```

---

## 13. Observability & SLOs

### Metrics to Track

| Area | Metric | Target | Query |
|------|--------|--------|-------|
| **API** | p95 latency | < 250ms | `pg_stat_statements` |
| **Matching** | Job end-to-end | < 3min per 10k pairs | `fit_recalc_queue` timing |
| **Rollups** | Hourly lag | < 10min | `event_stat_snapshots.captured_at` |
| **Webhooks** | 1st delivery success | > 98% | `dead_letter_webhooks` count |

### Enable Monitoring

```sql
-- Enable pg_stat_statements
CREATE EXTENSION IF NOT EXISTS pg_stat_statements;

-- Query slow endpoints
SELECT 
  query,
  calls,
  mean_exec_time,
  total_exec_time,
  rows
FROM pg_stat_statements
WHERE query LIKE '%sponsorship%'
ORDER BY total_exec_time DESC
LIMIT 20;
```

### Dead Letter Queue for Webhooks

```typescript
async function sendWebhookWithRetry(webhookUrl: string, payload: any, maxRetries = 3) {
  for (let attempt = 0; attempt < maxRetries; attempt++) {
    try {
      const response = await fetch(webhookUrl, {
        method: 'POST',
        headers: { 'Content-Type': 'application/json' },
        body: JSON.stringify(payload)
      })
      
      if (response.ok) return true
      
    } catch (error) {
      if (attempt === maxRetries - 1) {
        // Send to dead letter queue
        await supabase.from('dead_letter_webhooks').insert({
          webhook_type: payload.type,
          payload,
          original_timestamp: payload.timestamp,
          failure_reason: error.message,
          retry_count: attempt + 1
        })
      }
      
      // Exponential backoff
      await sleep(Math.pow(2, attempt) * 1000)
    }
  }
  
  return false
}
```

---

## 14. Idempotency, Rate Limits, Retries

### Idempotency Implementation

```typescript
// Middleware for idempotency
async function withIdempotency(
  key: string,
  userId: string,
  handler: () => Promise<any>
) {
  // Check cache
  const { data: cached } = await supabase
    .from('idempotency_keys')
    .select('response')
    .eq('key', key)
    .eq('user_id', userId)
    .maybeSingle()
  
  if (cached) {
    return cached.response
  }
  
  // Execute handler
  const response = await handler()
  
  // Cache result
  await supabase.from('idempotency_keys').insert({
    key,
    user_id: userId,
    response
  })
  
  return response
}

// Usage in API route
export async function POST(req: NextRequest) {
  const idempotencyKey = req.headers.get('Idempotency-Key')
  const user = await getUser(req)
  
  return withIdempotency(idempotencyKey, user.id, async () => {
    // Your actual handler
    return await createPackage(body)
  })
}
```

### Rate Limiting

```typescript
async function checkRateLimit(userId: string, bucket: string, maxPerMinute: number) {
  const minute = new Date()
  minute.setSeconds(0, 0)
  
  const { data } = await supabase
    .from('rate_limits')
    .select('count')
    .eq('user_id', userId)
    .eq('bucket', bucket)
    .eq('minute', minute.toISOString())
    .maybeSingle()
  
  if (data && data.count >= maxPerMinute) {
    throw new Error('Rate limit exceeded')
  }
  
  // Increment counter
  await supabase.from('rate_limits').upsert({
    user_id: userId,
    bucket,
    minute: minute.toISOString(),
    count: (data?.count || 0) + 1
  }, {
    onConflict: 'user_id,bucket,minute'
  })
}
```

---

## 15. Migrations & Rollout Playbook

### Phased Rollout Strategy

**Phase 1: Read-Only (Week 1)**
- ✅ Deploy all migrations
- ✅ Enable package listing endpoints
- ✅ Enable proposals list (read-only)
- ✅ Test with sample data

**Phase 2: Package Creation (Week 2)**
- ✅ Enable POST /v1/sponsorship-packages
- ✅ Enable package publish
- ✅ Test with real events

**Phase 3: Orders & Escrow (Week 3)**
- ✅ Enable order creation (feature-flagged per org)
- ✅ Stripe Connect integration
- ✅ Test payment flow end-to-end

**Phase 4: Deliverables & SLAs (Week 4)**
- ✅ Enable deliverables tracking
- ✅ Enable SLA creation
- ✅ Test fulfillment workflow

**Phase 5: Webhooks & Automation (Week 5)**
- ✅ Enable webhooks (soft-launch per org)
- ✅ Enable automated matching
- ✅ Enable auto-notifications

**Phase 6: Full Launch (Week 6)**
- ✅ Remove feature flags
- ✅ Enable for all organizations
- ✅ Monitor and optimize

---

## 16. Testing Checklist (Issuer-Centric)

### End-to-End Test Scenarios

- [ ] **Create package** → appears in gallery with stats snapshot
  ```sql
  SELECT * FROM sponsorship_packages WHERE event_id = 'test-event';
  ```

- [ ] **Publish package** → `is_active = true`, appears in marketplace
  ```sql
  SELECT * FROM v_sponsorship_package_cards WHERE package_id = 'test-pkg';
  ```

- [ ] **Start proposal** → creates thread and initial message
  ```sql
  SELECT * FROM proposal_threads WHERE event_id = 'test-event';
  SELECT * FROM proposal_messages WHERE thread_id = 'test-thread';
  ```

- [ ] **Negotiate** → messages added, offers tracked
  ```sql
  SELECT offer FROM proposal_messages WHERE thread_id = 'test-thread' ORDER BY created_at DESC;
  ```

- [ ] **Accept** → order created with correct amounts
  ```sql
  SELECT * FROM sponsorship_orders WHERE event_id = 'test-event';
  ```

- [ ] **Fund order (test mode)** → escrow='funded' webhook arrives
  ```sql
  SELECT escrow_state FROM sponsorship_orders WHERE id = 'test-order';
  ```

- [ ] **Submit deliverable proof** → organizer sees in review queue
  ```sql
  SELECT * FROM deliverable_proofs WHERE deliverable_id = 'test-deliverable';
  ```

- [ ] **Approve proof** → SLA marked satisfied
  ```sql
  SELECT * FROM deliverables WHERE id = 'test-deliverable';
  ```

- [ ] **Release escrow** → payout record exists, Stripe transfer ID set
  ```sql
  SELECT * FROM sponsorship_payouts WHERE order_id = 'test-order';
  ```

- [ ] **ROI report** → returns non-zero metrics for window
  ```http
  GET /v1/reports/roi?order_id=test-order&from=2025-01-01&to=2025-02-01
  ```

---

## 17. Failure-Mode Playbook

| Failure | Mitigation | Implementation |
|---------|------------|----------------|
| **Stripe PI succeeds, callback missed** | Reconcile job by `stripe_payment_intent_id` every 5 min | Cron job queries Stripe API for recent PIs and syncs status |
| **Webhook consumer down** | Dead-letter + backoff retry; replay by `correlation_id` | Use `dead_letter_webhooks` table with exponential backoff |
| **SLA breach dispute** | Recompute ROI window; attach audit from `event_stat_snapshots` IDs | Store snapshot IDs in SLA record for reproducibility |
| **Partition missing** | Cron to pre-create next 3 months; alerts on INSERT error | `ensure_next_month_partitions()` function already created |
| **Queue backlog** | Monitor queue depth; scale workers horizontally | Alert if `fit_recalc_queue` > 10k unprocessed |
| **Payment failure** | Retry with exponential backoff up to 3 times | Track in `payout_attempts` column |
| **Embedding generation fails** | Fallback to keyword-based matching | Check for NULL embeddings in scoring function |

### Reconciliation Job (Stripe → Database)

```typescript
// supabase/functions/reconcile-payments/index.ts
Deno.serve(async () => {
  const supabase = createClient(...)
  const stripe = new Stripe(Deno.env.get('STRIPE_SECRET_KEY')!)
  
  // Get orders with pending payment intents
  const { data: orders } = await supabase
    .from('sponsorship_orders')
    .select('id, stripe_payment_intent_id')
    .eq('escrow_state', 'pending')
    .not('stripe_payment_intent_id', 'is', null)
    .limit(100)
  
  for (const order of orders || []) {
    // Check actual status in Stripe
    const pi = await stripe.paymentIntents.retrieve(order.stripe_payment_intent_id)
    
    if (pi.status === 'succeeded') {
      // Update our database
      await supabase
        .from('sponsorship_orders')
        .update({
          escrow_state: 'funded',
          status: 'completed'
        })
        .eq('id', order.id)
      
      console.log(`Reconciled order ${order.id}`)
    }
  }
  
  return new Response(JSON.stringify({ reconciled: orders?.length || 0 }))
})
```

---

## 18. Production Checklist

### Before Launch
- [ ] All migrations deployed and verified
- [ ] Stripe Connect accounts configured for test orgs
- [ ] Webhook endpoints secured with HMAC verification
- [ ] Rate limiting enabled on all endpoints
- [ ] Monitoring and alerting configured
- [ ] Dead letter queue processing setup
- [ ] Partition pre-creation cron job running
- [ ] MV refresh scheduled (hourly)
- [ ] Match queue processing scheduled (every 5 min)
- [ ] Payout queue processing scheduled (every 5 min)

### Post-Launch Monitoring
- [ ] Track API p95 latency < 250ms
- [ ] Monitor queue depths (< 1000 pending)
- [ ] Check webhook delivery rate (> 98%)
- [ ] Verify payout success rate (> 95%)
- [ ] Monitor match score quality (avg > 0.6)
- [ ] Track SLA compliance rate
- [ ] Review error logs daily

---

## 19. Operational SQL Cheat Sheet

### Queue & Intelligence Monitoring
```sql
-- Pending match recalculations
SELECT event_id, sponsor_id, reason, queued_at
FROM fit_recalc_queue
WHERE processed_at IS NULL
ORDER BY queued_at ASC
LIMIT 25;

-- Match score distribution
SELECT status, COUNT(*)
FROM sponsorship_matches
GROUP BY status
ORDER BY status;

-- Freshest materialized view refresh (see migrations for exact view names)
SELECT ran_at, note, duration_ms
FROM mv_refresh_log
ORDER BY ran_at DESC
LIMIT 5;
```

### Commercial Pipeline Health
```sql
-- Orders created today and gross value in USD
SELECT COUNT(*) AS orders_today,
       SUM(amount_cents) / 100 AS revenue_today
FROM sponsorship_orders
WHERE created_at >= CURRENT_DATE;

-- Payout readiness by status
SELECT status, COUNT(*) AS queue_depth,
       SUM(amount_cents) / 100 AS total_amount_usd
FROM payout_queue pq
JOIN sponsorship_orders so ON so.id = pq.order_id
GROUP BY status
ORDER BY status;

-- Active proposals that need organizer follow-up
SELECT id, sponsor_id, status, updated_at
FROM proposal_threads
WHERE status IN ('sent', 'counter')
ORDER BY updated_at DESC
LIMIT 20;

-- Deliverables approaching or past due
SELECT id, type, due_at, status
FROM deliverables
WHERE due_at < now() + interval '3 days'
  AND status IN ('pending', 'needs_changes')
ORDER BY due_at;
```

### Data Integrity Spot Checks
```sql
-- Ensure every active package still references a valid event
SELECT sp.id, sp.event_id
FROM sponsorship_packages sp
LEFT JOIN events e ON e.id = sp.event_id
WHERE sp.is_active = true
  AND e.id IS NULL;

-- Confirm sponsor profiles exist for public sponsors
SELECT s.id
FROM sponsors s
LEFT JOIN sponsor_profiles sp ON sp.sponsor_id = s.id
WHERE (s.preferred_visibility_options ->> 'public_visibility') = 'full'
  AND sp.id IS NULL;

-- Cross-check funded orders have payout entries queued or completed
SELECT so.id
FROM sponsorship_orders so
LEFT JOIN payout_queue pq ON pq.order_id = so.id
LEFT JOIN sponsorship_payouts pay ON pay.order_id = so.id
WHERE so.status = 'funded'
  AND pq.id IS NULL
  AND pay.id IS NULL;
```

---

## 20. Sponsorship Wing Services

The live schema models the sponsorship wing across four major service surfaces. Expose each surface through authenticated API endpoints that map directly to the existing tables.

### 20.1 Event Sponsorship Management

```http
POST /v1/event-sponsorships
Authorization: Bearer {jwt}
X-Org-Id: {organization_id}

{
  "event_id": "uuid",
  "sponsor_id": "uuid",
  "tier": "intent",
  "amount_cents": 2500000,
  "benefits": {"logo_stage": true, "lead_capture": true},
  "activation_status": "draft"
}
```

- Primary key is `(event_id, sponsor_id, tier)` so updates should use UPSERT semantics.
- `activation_status` progresses from `draft` → `in_progress` → `complete` as deliverables are approved.
- Emit `event_sponsorship.updated` webhooks when status or financials change so dashboards stay current.

### 20.2 Deliverables & SLA Tracking

```http
POST /v1/deliverables
Authorization: Bearer {jwt}
X-Org-Id: {organization_id}

{
  "event_id": "uuid",
  "sponsor_id": "uuid",
  "type": "stage_branding",
  "spec": {"asset_format": "PSD", "notes": "1920x1080"},
  "due_at": "2025-01-15T17:00:00Z"
}
```

- Status lifecycle: `pending` → `submitted` → `approved` / `needs_changes` / `waived`.
- Store supporting evidence in `deliverable_proofs` and link SLAs in `sponsorship_slas` when obligations carry penalties.
- Use change-data-capture on `deliverables` to notify sponsors when reviews are completed.

### 20.3 Match Intelligence Service

```http
POST /v1/matches/recompute
Authorization: Bearer {jwt}
Content-Type: application/json

{
  "event_id": "uuid",
  "sponsor_id": "uuid",
  "reason": "profile_update"
}
```

- API handler inserts into `fit_recalc_queue` so async workers can update `match_features` and `sponsorship_matches`.
- Scores live in `sponsorship_matches.score` (0 → 1). Persist additional diagnostics in `overlap_metrics`.
- Record feedback in `match_feedback` to improve your models and to drive re-scoring decisions.

### 20.4 Commercial & Finance Operations

```http
POST /v1/sponsorship-orders
Authorization: Bearer {jwt}
Content-Type: application/json

{
  "package_id": "uuid",
  "sponsor_id": "uuid",
  "event_id": "uuid",
  "amount_cents": 2500000,
  "currency": "usd"
}
```

- `sponsorship_orders` captures escrow and lifecycle state. Update `status` (`pending` → `funded` → `completed`) from payment webhooks.
- Insert payout tasks into `payout_queue`; when processed, create a row in `sponsorship_payouts` with Stripe transfer identifiers.
- Audit `org_wallet_transactions` and `ad_spend_ledger` when campaigns bundle media spend with sponsorship packages.

---

<<<<<<< HEAD
=======
## 20. Sponsorship Wing Services

The sponsorship wing introduces dedicated collaboration spaces, widget orchestration, and real-time executive telemetry. Use the following contracts to expose the new capabilities to organizers.

### 20.1 Workspaces API

```http
POST /v1/sponsorship-workspaces
Authorization: Bearer {jwt}
X-Org-Id: {organization_id}

{
  "name": "Premium Sponsors",
  "slug": "premium-sponsors",
  "default_role": "viewer",
  "auto_invite": ["manager@brand.com"],
  "settings": {
    "timezone": "America/Los_Angeles",
    "goal_gmv_cents": 12500000,
    "reporting_webhook": "https://hooks.slack.com/services/..."
  }
}
```

**Key rules**
- Enforce per-org slug uniqueness with `sponsorship_workspaces_slug_key`
- Auto-provision owner membership for the requester
- Fire `workspace.created` webhook for downstream dashboards

### 20.2 Widget Registry API

```http
PUT /v1/sponsorship-workspaces/{workspaceId}/widgets/{widgetId}
Content-Type: application/json

{
  "package_id": "uuid",
  "widget_type": "marketplace_card",
  "config": {
    "highlight": "Platinum",
    "cta": "Request Proposal",
    "metrics": ["views", "leads", "conversion_rate"]
  }
}
```

- Idempotent upserts keyed by `workspace_id + widget_id`
- Rebuild cache with `refresh_workspace_widget_cache(workspace_id => uuid)`
- Emits `widget.updated` events for frontend subscription channels

### 20.3 Command Center Telemetry

```sql
SELECT enable_sponsorship_command_center(
  workspace_id := 'uuid',
  capture_rollups := true,
  notify_slack_webhook := 'https://hooks.slack.com/services/...'
);
```

- Schedules `command_center_rollup` cron job every 5 minutes
- Persists metrics to `sponsorship_command_center_feed`
- Streams real-time deltas over `supabase_realtime` channel `command_center:workspace_id`

### 20.4 Operational Guardrails

- 🔐 RLS policies restrict workspace rows to members via `workspace_id`
- 📈 Monitor `sponsorship_workspace_widget_events` for error spikes (< 1% failure)
- 🧾 Audit log stored in `sponsorship_workspace_audit` with 30-day retention
- 🔄 Background retry worker `svc_sync_workspace_widgets` handles webhook backoffs

---

>>>>>>> 1677f562
## 21. Success Metrics

### System Health
- ✅ API uptime > 99.9%
- ✅ Database query performance < 100ms p95
- ✅ Queue processing lag < 5 minutes
- ✅ Webhook delivery success > 98%

### Business Metrics
- 📈 Packages created per event
- 📈 Proposal → Order conversion rate
- 📈 Average negotiation time
- 📈 Deliverable on-time completion rate
- 📈 SLA compliance rate
- 📈 Sponsor satisfaction (NPS)
- 📈 Platform GMV growth

---

## 🎉 Your Backend is Production-Ready!

This guide provides everything needed to:
- ✅ Build robust APIs for the entire sponsorship lifecycle
- ✅ Handle payments and payouts securely
- ✅ Track deliverables and enforce SLAs
- ✅ Generate trustworthy ROI reports
- ✅ Scale to thousands of events and sponsors
- ✅ Maintain data integrity and performance

**Start building your frontend against these APIs!** 🚀

See `docs/FRONTEND_INTEGRATION_GUIDE.md` for UI implementation.<|MERGE_RESOLUTION|>--- conflicted
+++ resolved
@@ -1729,8 +1729,6 @@
 
 ---
 
-<<<<<<< HEAD
-=======
 ## 20. Sponsorship Wing Services
 
 The sponsorship wing introduces dedicated collaboration spaces, widget orchestration, and real-time executive telemetry. Use the following contracts to expose the new capabilities to organizers.
@@ -1804,7 +1802,6 @@
 
 ---
 
->>>>>>> 1677f562
 ## 21. Success Metrics
 
 ### System Health
