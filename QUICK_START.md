--- conflicted
+++ resolved
@@ -393,17 +393,6 @@
 
 ## ✅ Verification Checklist
 
-<<<<<<< HEAD
-- [ ] Sponsor exists in `sponsors` with a linked row in `sponsor_profiles`
-- [ ] Active package stored in `sponsorship_packages` for your event
-- [ ] Event/sponsor relationship captured in `event_sponsorships`
-- [ ] Match data written to both `match_features` and `sponsorship_matches`
-- [ ] Proposal thread + message present in `proposal_threads` / `proposal_messages`
-- [ ] Deliverable and proof rows created
-- [ ] Order advanced from `pending` → `funded`
-- [ ] Pending payout entry scheduled in `payout_queue`
-- [ ] Queue growth visible through `SELECT COUNT(*) FROM fit_recalc_queue WHERE processed_at IS NULL`
-=======
 After completing the quick start, verify:
 
 - [ ] Package appears in `v_sponsorship_package_cards`
@@ -419,7 +408,6 @@
 - [ ] Command center feed streaming latest metrics
 
 ---
->>>>>>> 1677f562
 
 If every box checks out, the sponsorship wing is ready for deeper API and UI integration.
 
